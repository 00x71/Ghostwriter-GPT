{% extends "base_generic.html" %}
{% load crispy_forms_tags bleach_tags custom_tags %}

{% block pagetitle %}Findings Library{% endblock %}

{% block breadcrumbs %}
  <nav aria-label="breadcrumb">
    <ul class="breadcrumb">
      <li class="breadcrumb-item"><a href="{% url 'home:dashboard' %}">Dashboard</a></li>
      <li class="breadcrumb-item active" aria-current="page">Findings</li>
    </ul>
  </nav>
{% endblock %}

{% block content %}
  <!-- Filter Section -->
  <div class="filter-form">
    {% crispy filter.form filter.helper %}

  <!-- Instructions Section -->
  {% if not searching_report_findings %}
    <p class="mt-3">Click the <span class="add-icon"></span> icon to add a finding to the <em>active report</em>
      displayed at the top of the page.</p>
  {% else %}
    <p class="mt-3">The following results include findings attached to reports, not findings in your library.</p>
  {% endif %}

  <a class="btn btn-info col-2 icon add-icon" role="button" href="{%  url 'reporting:finding_create' %}">Create Finding</a>

  {% if filter.qs|length == 0 %}
    <div class="alert alert-warning offset-md-2 col-md-8 mt-3" role="alert">There are no findings yet, or your search
      returned no results. Create a finding above or adjust your filters.
    </div>
  {% else %}
<<<<<<< HEAD
    <!-- Instructions Section -->
    {% if not searching_report_findings %}
      <p class="mt-3">Click the <span class="add-icon"></span> icon to add a finding to the <em>active report</em>
        displayed at the top of the page.</p>
    {% else %}
      <p class="mt-3">The following results include findings attached to reports, not findings in your library.</p>
    {% endif %}

    <form action="{% url 'reporting:finding_create' %}" method="POST" style="display:contents">
      {% csrf_token %}
      <button class="btn btn-info col-2 icon add-icon">Create Finding</button>
    </form>

=======
>>>>>>> e91bb3be
    <!-- Findings Table Section -->
    <div id="findings_table">
      <table id="findingsTable" class="tablesorter table table-striped table-sm">
        <thead>
        <tr>
          <th class="sortable align-middle text-left">Severity</th>
          <th class="sortable align-middle text-left">Type</th>
          <th class="sortable align-middle text-left">Title</th>
          {% if searching_report_findings %}
            <th class="sortable pr-4 align-middle text-left">Report</th>
          {% endif %}
          <th class="align-middle pr-4 text-left sorter-false">Tags</th>
          <th class="sorter-false align-middle">Options</th>
        </tr>
        </thead>
        <tbody class="list">
        {% for finding in filter.qs %}
          <tr>
            <td class="align-middle text-left
                                {% if finding.severity.weight == 1 %}
                                    critical
                                {% elif finding.severity.weight == 2 %}
                                    high
                                {% elif finding.severity.weight == 3 %}
                                    medium
                                {% elif finding.severity.weight == 4 %}
                                    low
                                {% else %}
                                    info
                                {% endif %}
                            ">
              <span
                style="display: none">{{ finding.severity.weight }}{{ cvss_score }}</span>{{ finding.severity.severity }}
              {% if finding.cvss_score %}({{ finding.cvss_score }}){% endif %}
            </td>
            <td class="align-middle text-left">
              <span class="badge badge-primary
                  icon
                  {% if finding.finding_type.finding_type == "Cloud" %}
                      cloud-icon
                  {% elif finding.finding_type.finding_type == "Host" %}
                      host-icon
                  {% elif finding.finding_type.finding_type == "Mobile" %}
                      mobile-icon
                  {% elif finding.finding_type.finding_type == "Network" %}
                      network-icon
                  {% elif finding.finding_type.finding_type == "Physical" %}
                      physical-icon
                  {% elif finding.finding_type.finding_type == "Web" %}
                      code-icon
                  {% elif finding.finding_type.finding_type == "Wireless" %}
                      wireless-icon
                  {% else %}
                      bug-icon
                  {% endif %}"
                  style="cursor: help"
                  data-toggle="tooltip"
                  data-placement="bottom"
                  title="Finding Type"
              >
                {{ finding.finding_type.finding_type|bleach }}
              </span>
            </td>
            <td class="text-justify">
              <a class="clickable" href="{{ finding.get_absolute_url }}">{{ finding.display_title }}</a>
            </td>
            {% if searching_report_findings %}
              <td class="text-justify">
                <a class="clickable" href="{{ finding.report.get_absolute_url }}">{{ finding.report.title }}</a>
              </td>
            {% endif %}
            <td class="align-middle text-left">
              {%  for tag in finding.tags.all %}<span class="badge badge-secondary mb-3">{{ tag.name }}</span>{% endfor %}
            </td>
            <td class="align-middle">
              <div class="d-flex justify-content-center">
                <span
                  class="icon preview-icon clickable-link"
                  title="View additional information"
                  onclick="openModal('#finding_detail_{{ finding.id }}')"
                ></span>
                {% if not searching_report_findings %}
                  <a class="js-assign-finding icon add-icon"
                     title="Add finding to your active report (selected in the left-hand sidebar)"
                     assign-finding-id="{{ finding.id }}"
                     href="javascript:void(0);"
                     assign-finding-csrftoken="{{ csrf_token }}"
                     assign-finding-url="{% url 'reporting:ajax_assign_finding' finding.id %}"></a>
                {% endif %}
                <a class="icon edit-icon icon-last"
                   title="Edit the library record for this finding"
                   href="{{ finding.get_edit_url }}"></a>
              </div>
            </td>
          </tr>
        {% endfor %}
        </tbody>
      </table>
    </div>
  {% endif %}
{% endblock %}

{% block morescripts %}
  {%  comment %} jQuery Tablesorter Script {% endcomment %}
  <script>
    $(document).ready(function () {
      $("#findingsTable").tablesorter(
        {
          cssAsc: 'down',
          cssDesc: 'up',
          cssNone: 'none',
        }
      );
      $('.tablesorter').trigger('update');
    });

    $(document).ready(function () {
      const $not_cloned = $('#id_not_cloned');
      const $on_reports = $('#id_on_reports');
      {%  comment %} When ``id_not_cloned`` is checked, ensure ``id_on_reports`` is also checked {% endcomment %}
      $not_cloned.change(function () {
        if ($(this).is(':checked')) {
          $on_reports.prop('checked', true);
        }
      });

      {%  comment %} When ``id_on_reports`` is unchecked, ensure ``id_not_cloned`` is unchecked {% endcomment %}
      $on_reports.change(function () {
        if (!$(this).is(':checked')) {
          $not_cloned.prop('checked', false);
        }
      });
    });

    $(document).ready(function () {
      {%  comment %} Apply tooltips only to labels within tooltip-label-only containers {% endcomment %}
      $('.tooltip-label-only').each(function () {
        var label = $(this).find('label');
        var tooltipText = $(this).attr('data-tooltip-text');

        label.attr({
          'data-toggle': 'tooltip',
          'data-placement': 'top',
          'title': tooltipText
        });
      });

      $('[data-toggle="tooltip"]').tooltip();
    });

    {%  comment %} Assign Finding with AJAX {% endcomment %}
    $('.js-assign-finding').click(function () {
      var url = $(this).attr('assign-finding-url');
      var findingId = $(this).attr('assign-finding-id');
      var csrftoken = $(this).attr('assign-finding-csrftoken')
      // Prep AJAX request with CSRF token
      $.ajaxSetup({
        beforeSend: function (xhr, settings) {
          if (!csrfSafeMethod(settings.type) && !this.crossDomain) {
            xhr.setRequestHeader('X-CSRFToken', csrftoken);
          }
        }
      });
      // Send AJAX POST request
      $.ajax({
        url: url,
        type: 'POST',
        dataType: 'json',
        data: {
          'finding': findingId
        },
        success: function (data) {
          if (data['result'] == 'success') {
            // Do something
          }
          if (data['message']) {
            displayToastTop({
              type: data['result'],
              string: data['message'],
              title: 'Finding Assigned',
              url: data['url']
            });
          }
        }
      });
    });

    {%  comment %} Enable autocomplete for the filter form {% endcomment %}
    $(function () {
      let availableTitles = [
        {% for entry in autocomplete %}
          '{{ entry.title|escapejs }}{% if entry.tags.names %} ({{ entry.tags.names|get_tags_list|escapejs }}){% endif %}',
        {% endfor %}
      ];
      $('#id_title').autocomplete({
        source: availableTitles
      });
    });

    $(function () {
      let availableTags = [
        {% for tag in tags %}
          '{{ tag.name|escapejs }}',
        {% endfor %}
      ];
      $('#id_tags').autocomplete({
        source: availableTags
      });
    });

    {%  comment %} Submit Filter when Clicking Bootstrap Icon {% endcomment %}
    $('.input-group-text').on('click', function (event) {
      $('.input-group-text').closest('form').submit();
    });
  </script>

  {% comment %} Insert modals for additional finding details {% endcomment %}
  {% for finding in filter.qs %}
    {% include "snippets/finding_detail_modal.html" with finding=finding %}
  {% endfor %}
{% endblock %}<|MERGE_RESOLUTION|>--- conflicted
+++ resolved
@@ -25,29 +25,16 @@
     <p class="mt-3">The following results include findings attached to reports, not findings in your library.</p>
   {% endif %}
 
-  <a class="btn btn-info col-2 icon add-icon" role="button" href="{%  url 'reporting:finding_create' %}">Create Finding</a>
+    <form action="{% url 'reporting:finding_create' %}" method="POST" style="display:contents">
+      {% csrf_token %}
+      <button role="button" class="btn btn-info col-2 icon add-icon">Create Finding</button>
+    </form>
 
   {% if filter.qs|length == 0 %}
     <div class="alert alert-warning offset-md-2 col-md-8 mt-3" role="alert">There are no findings yet, or your search
       returned no results. Create a finding above or adjust your filters.
     </div>
   {% else %}
-<<<<<<< HEAD
-    <!-- Instructions Section -->
-    {% if not searching_report_findings %}
-      <p class="mt-3">Click the <span class="add-icon"></span> icon to add a finding to the <em>active report</em>
-        displayed at the top of the page.</p>
-    {% else %}
-      <p class="mt-3">The following results include findings attached to reports, not findings in your library.</p>
-    {% endif %}
-
-    <form action="{% url 'reporting:finding_create' %}" method="POST" style="display:contents">
-      {% csrf_token %}
-      <button class="btn btn-info col-2 icon add-icon">Create Finding</button>
-    </form>
-
-=======
->>>>>>> e91bb3be
     <!-- Findings Table Section -->
     <div id="findings_table">
       <table id="findingsTable" class="tablesorter table table-striped table-sm">
