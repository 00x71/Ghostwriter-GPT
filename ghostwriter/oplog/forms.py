"""This contains all of the forms used by the Oplog application."""

<<<<<<< HEAD
# Django & Other 3rd Party Libraries
from crispy_forms.helper import FormHelper
from django import forms
=======
from crispy_forms.bootstrap import Alert, TabHolder
from crispy_forms.helper import FormHelper
from ghostwriter.rolodex.models import Project, Client
>>>>>>> 11ec9f53

from .models import Oplog, OplogEntry

class ShortNameModelChoiceField(forms.ModelChoiceField):
    def label_from_instance(self, obj):
        return obj.short_name


class OplogCreateForm(forms.ModelForm):
    """
    Form used with the OplogCreate for creating new oplog entries.
    """
    client_list = ShortNameModelChoiceField(queryset=Client.objects.all().order_by('name'))

    class Meta:
        model = Oplog
        fields = ['client_list', 'project', 'name']

    def __init__(self, *args, **kwargs):
        super(OplogCreateForm, self).__init__(*args, **kwargs)
        self.helper = FormHelper()
        self.helper.form_class = "form-inline"
        self.helper.form_method = "post"
        self.helper.field_class = "newitem"
        self.fields['project'].queryset = Project.objects.none()

        if 'client_list' in self.data:
            try:
                client_id = int(self.data.get('client_list'))
                self.fields['project'].queryset = Project.objects.filter(client=client_id).order_by("name")
            except (ValueError, TypeError):
                pass

        elif self.instance.pk:
            self.fields['project'].queryset = self.instance.client.project_set.order_by("name")


class OplogCreateEntryForm(forms.ModelForm):
    """
    Form used for creating entries in the oplog
    """

    class Meta:
        model = OplogEntry
        fields = "__all__"

    def __init__(self, *args, **kwargs):
        super(OplogCreateEntryForm, self).__init__(*args, **kwargs)
        # self.oplog_id = pk
        self.helper = FormHelper()
        self.helper.form_class = "form-inline"
        self.helper.form_method = "post"
        self.helper.field_class = "h-100 justify-content-center align-items-center"<|MERGE_RESOLUTION|>--- conflicted
+++ resolved
@@ -1,16 +1,15 @@
 """This contains all of the forms used by the Oplog application."""
 
-<<<<<<< HEAD
 # Django & Other 3rd Party Libraries
+from crispy_forms.bootstrap import Alert, TabHolder
 from crispy_forms.helper import FormHelper
 from django import forms
-=======
-from crispy_forms.bootstrap import Alert, TabHolder
-from crispy_forms.helper import FormHelper
-from ghostwriter.rolodex.models import Project, Client
->>>>>>> 11ec9f53
+
+# Ghostwriter Libraries
+from ghostwriter.rolodex.models import Client, Project
 
 from .models import Oplog, OplogEntry
+
 
 class ShortNameModelChoiceField(forms.ModelChoiceField):
     def label_from_instance(self, obj):
