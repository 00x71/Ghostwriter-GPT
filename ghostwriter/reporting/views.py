--- conflicted
+++ resolved
@@ -13,10 +13,7 @@
 from django.contrib.auth.decorators import login_required
 from django.core.files import File
 from django.db import transaction
-<<<<<<< HEAD
-=======
 from django.db.models import Q, Max
->>>>>>> d91ab371
 from django.http import (
     FileResponse,
     Http404,
@@ -622,27 +619,7 @@
     :template:`reporting/evidence_detail.html`
     """
 
-<<<<<<< HEAD
     model = Evidence
-=======
-    model = Finding # May also use ReportFindingLink
-    template_name = "reporting/finding_list.html"
-
-    def __init__(self):
-        super().__init__()
-        self.autocomplete = []
-        self.searching_report_findings = False
-
-    def get_queryset(self):
-        if self.request.GET.get("on_reports", "").strip():
-            findings = ReportFindingLink.objects.filter(report__project__in=get_project_list(self.request.user))
-            self.searching_report_findings = True
-            if self.request.GET.get("not_cloned", "").strip():
-                # Filter the queryset to show only findings that started as blanks
-                findings = findings.filter(added_as_blank=True)
-        else:
-            findings = Finding.objects.all()
->>>>>>> d91ab371
 
     def test_func(self):
         return self.get_object().associated_report.user_can_view(self.request.user)
