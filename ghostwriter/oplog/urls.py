--- conflicted
+++ resolved
@@ -1,56 +1,42 @@
 """This contains all of the URL mappings used by the Oplog application."""
-
+  
 # Django & Other 3rd Party Libraries
 from django.urls import include, path
 from rest_framework import routers
 
-<<<<<<< HEAD
-from . import views
-=======
 from .views import (
+    OplogCreateWithoutProject,
+    OplogEntriesImport,
+    OplogEntryCreate,
+    OplogEntryDelete,
+    OplogEntryUpdate,
+    OplogEntryViewSet,
+    OplogListEntries,
+    OplogViewSet,
     index,
-    load_projects,
-    OplogCreateWithoutProject,
-    OplogEntryCreate,
-    OplogEntryUpdate,
-    OplogEntryDelete,
-    OplogListEntries,
-    OplogEntryViewSet,
-    OplogViewSet,
-    OplogEntriesImport,
+    load_projects
 )
->>>>>>> 11ec9f53
 
 app_name = "ghostwriter.oplog"
 
 router = routers.DefaultRouter()
-router.register("entries", views.OplogEntryViewSet)
-router.register("oplogs", views.OplogViewSet)
+router.register("entries", OplogEntryViewSet)
+router.register("oplogs", OplogViewSet)
 
 urlpatterns = [
-    path("", views.index, name="index"),
+    path("", index, name="index"),
     path("api/", include(router.urls)),
-<<<<<<< HEAD
-    path("create/", views.OplogCreateWithoutProject.as_view(), name="oplog_create"),
-=======
     path("create/", OplogCreateWithoutProject.as_view(), name="oplog_create"),
     path("load-projects/", load_projects, name="load_projects"),
->>>>>>> 11ec9f53
     path(
-        "<int:pk>/entries/create",
-        views.OplogEntryCreate.as_view(),
-        name="oplog_entry_create",
+        "<int:pk>/entries/create", OplogEntryCreate.as_view(), name="oplog_entry_create"
     ),
     path(
-        "<int:pk>/entries/update",
-        views.OplogEntryUpdate.as_view(),
-        name="oplog_entry_update",
+        "<int:pk>/entries/update", OplogEntryUpdate.as_view(), name="oplog_entry_update"
     ),
     path(
-        "<int:pk>/entries/delete",
-        views.OplogEntryDelete.as_view(),
-        name="oplog_entry_delete",
+        "<int:pk>/entries/delete", OplogEntryDelete.as_view(), name="oplog_entry_delete"
     ),
-    path("<int:pk>/entries", views.OplogListEntries, name="oplog_entries"),
-    path("import", views.OplogEntriesImport, name="oplog_import"),
+    path("<int:pk>/entries", OplogListEntries, name="oplog_entries"),
+    path("import", OplogEntriesImport, name="oplog_import"),
 ]