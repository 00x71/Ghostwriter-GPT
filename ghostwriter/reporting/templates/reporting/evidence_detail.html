--- conflicted
+++ resolved
@@ -86,19 +86,12 @@
   <h4 class="icon file-icon">File Contents</h4>
   <hr>
 
-<<<<<<< HEAD
   {% load static %}
   {% with evidence|get_file_type as file_type %}
     {% if file_type == "image" %}
-      <img width=50% src="{{ evidence.document.url }}"/>
+      <img width=50% src="{% url 'reporting:evidence_download' evidence.id %}"/>
     {% elif evidence|get_file_type == "text" %}
       {% with evidence|get_file_content as file_content %}
-=======
-    {% load static %}
-    {% if filetype == 'image' %}
-        <img width=70% src="{% url 'reporting:evidence_download' evidence.id %}" />
-    {% elif filetype == 'text' %}
->>>>>>> 8e891a1d
         {% if file_content %}
           {% for line in file_content %}
             {% if line == "FILE NOT FOUND" %}
