"""This contains all the WebSocket consumers used by the Oplog application."""

# Standard Libraries
import json
import logging
from copy import deepcopy
from datetime import datetime
from functools import reduce

# Django Imports
from django.db.models import TextField, Func, Subquery, OuterRef, Value, F
from django.db.models.functions import Cast
from django.db.models.expressions import CombinedExpression
from django.utils.timezone import make_aware
from django.contrib.postgres.search import SearchVector, SearchQuery, SearchRank, SearchVectorField

# 3rd Party Libraries
from channels.db import database_sync_to_async
from channels.generic.websocket import AsyncWebsocketConsumer
from rest_framework.utils.serializer_helpers import ReturnList
from taggit.models import TaggedItem

# Ghostwriter Libraries
from ghostwriter.api.utils import verify_access
from ghostwriter.commandcenter.models import ExtraFieldSpec
from ghostwriter.modules.custom_serializers import OplogEntrySerializer
from ghostwriter.oplog.models import Oplog, OplogEntry
from ghostwriter.users.models import User

# Using __name__ resolves to ghostwriter.oplog.consumers
logger = logging.getLogger(__name__)


class TsVectorConcat(Func):
    """
    Raw concat operator.

    Unlike Django's built in Concat function, this does not convert each argument to text first, so
    it can be used with tsvectors.
    """

    template = "(%(expressions)s)"
    arg_joiner = " || "
    output_field = SearchVectorField()


@database_sync_to_async
def create_oplog_entry(oplog_id, user):
    """Attempt to create a new log entry for the given log ID."""
    try:
        oplog = Oplog.objects.get(pk=oplog_id)
    except Oplog.DoesNotExist:
        logger.warning("Failed to create log entry for log ID %s because that log ID does not exist.", oplog_id)
        return

    if verify_access(user, oplog.project):
        OplogEntry.objects.create(
            oplog_id_id=oplog_id, operator_name=user.username, extra_fields=ExtraFieldSpec.initial_json(OplogEntry)
        )
    else:
        logger.warning(
            "User %s attempted to create a log entry for log ID %s without permission.", user.username, oplog_id
        )


@database_sync_to_async
def delete_oplog_entry(entry_id, user):
    """Attempt to delete the log entry with the given entry ID."""
    try:
        entry = OplogEntry.objects.get(pk=entry_id)
        if verify_access(user, entry.oplog_id.project):
            entry.delete()
        else:
            logger.warning(
                "User %s attempted to delete log entry %s for log ID %s without permission.",
                user.username,
                entry_id,
                entry.oplog_id.id,
            )
    except OplogEntry.DoesNotExist:
        # This is fine, it just means the entry was already deleted
        pass


@database_sync_to_async
def copy_oplog_entry(entry_id, user):
    """Attempt to copy the log entry with the given entry ID."""
    try:
        entry = OplogEntry.objects.get(pk=entry_id)
    except OplogEntry.DoesNotExist:
        logger.warning("Failed to copy log entry %s because that entry ID does not exist.", entry_id)
        return

    if verify_access(user, entry.oplog_id.project):
        copy = deepcopy(entry)
        copy.pk = None
        copy.start_date = make_aware(datetime.utcnow())
        copy.end_date = make_aware(datetime.utcnow())
        copy.save()
        copy.tags.add(*entry.tags.all())
    else:
        logger.warning(
            "User %s attempted to copy log entry %s for log ID %s without permission.",
            user.username,
            entry_id,
            entry.oplog_id.id,
        )


class OplogEntryConsumer(AsyncWebsocketConsumer):
    """This consumer handles WebSocket connections for :model:`oplog.OplogEntry`."""

    @database_sync_to_async
    def get_log_entries(self, oplog_id: int, offset: int, user: User, filter: str | None = None) -> ReturnList:
        try:
            oplog = Oplog.objects.get(pk=oplog_id)
        except Oplog.DoesNotExist:
            logger.warning("Failed to get log entries for log ID %s because that log ID does not exist.", oplog_id)
            return OplogEntrySerializer([], many=True).data

        if not verify_access(user, oplog.project):
            return OplogEntrySerializer([], many=True).data

        entries = OplogEntry.objects.filter(oplog_id=oplog_id)
        if filter:
            # Build search vectors.
            # english_vector_args should contain fields containing mostly English text, and will be stemmed.
            # simple_vector_args should contain fields that won't be stemmed.

            # Built-in fields
            english_vector_args = [
                "description",
                "output",
                "comments",
            ]

            simple_vector_args = english_vector_args + [
                "entry_identifier",
                "source_ip",
                "dest_ip",
                "tool",
                "user_context",
                "command",
                "operator_name",
                "start_date",
                "end_date",
            ]

            # Subquery to fetch tags
            simple_vector_args.append(
                Subquery(
                    TaggedItem.objects.filter(
                        content_type__app_label=OplogEntry._meta.app_label,
                        content_type__model=OplogEntry._meta.model_name,
                        object_id=OuterRef("pk"),
                    )
                    .annotate(all_tags=Func(F("tag__name"), Value(" "), function="STRING_AGG"))
                    .values("all_tags")
                )
            )

            # JSON operations to fetch extra fields
            for spec in ExtraFieldSpec.objects.filter(target_model=OplogEntry._meta.label):
<<<<<<< HEAD
                field = Cast(
                    CombinedExpression(
                        F("extra_fields"),
                        "->>",
                        Value(spec.internal_name),
                    ),
                    TextField(),
                )
=======
                if spec.type == "json":
                    continue

                field = Cast(CombinedExpression(
                    F("extra_fields"),
                    "->>",
                    Value(spec.internal_name),
                ), TextField())
>>>>>>> b1afa60b
                simple_vector_args.append(field)
                if spec.type == "rich_text":
                    english_vector_args.append(field)

            # Combine search vector
            vector = TsVectorConcat(
                SearchVector(*english_vector_args, config="english"),
                SearchVector(*simple_vector_args, config="simple"),
            )

            # Build filter.
            # Search using both english and simple configs, to help match both types of vectors. Also use prefix
            # terms to help search partial matches.

            def q_term(term):
                term = "'" + term.replace("'", "''").replace("\\", "\\\\") + "':*"
                return SearchQuery(term, config="english", search_type="raw") | SearchQuery(
                    term, config="simple", search_type="raw"
                )

            query = reduce(lambda a, b: a & b, (q_term(term) for term in filter.split()))

            # Run query
            entries = (
                entries.annotate(
                    search=vector,
                    rank=SearchRank(vector, query),
                )
                .filter(search=query)
                .order_by("-start_date")
            )
        else:
            entries = entries.order_by("-start_date")
        entries = entries[offset : offset + 100]
        return OplogEntrySerializer(entries, many=True).data

    async def send_oplog_entry(self, event):
        await self.send(text_data=event["text"])

    async def connect(self):
        user = self.scope["user"]
        if user.is_active:
            oplog_id = self.scope["url_route"]["kwargs"]["pk"]
            await self.channel_layer.group_add(str(oplog_id), self.channel_name)
            await self.accept()

    async def disconnect(self, close_code):
        logger.info("WebSocket disconnected with close code: %s", close_code)

    async def receive(self, text_data=None, bytes_data=None):
        user = self.scope["user"]
        json_data = json.loads(text_data)
        if json_data["action"] == "delete":
            oplog_entry_id = int(json_data["oplogEntryId"])
            await delete_oplog_entry(oplog_entry_id, user)

        if json_data["action"] == "copy":
            oplog_entry_id = int(json_data["oplogEntryId"])
            await copy_oplog_entry(oplog_entry_id, user)

        if json_data["action"] == "create":
            await create_oplog_entry(json_data["oplog_id"], self.scope["user"])

        if json_data["action"] == "sync":
            oplog_id = json_data["oplog_id"]
            offset = json_data["offset"]
            filter = json_data.get("filter", "")
            entries = await self.get_log_entries(oplog_id, offset, user, filter)
            message = json.dumps(
                {
                    "action": "sync",
                    "filter": filter,
                    "offset": offset,
                    "data": entries,
                }
            )

            await self.send(text_data=message)<|MERGE_RESOLUTION|>--- conflicted
+++ resolved
@@ -161,16 +161,6 @@
 
             # JSON operations to fetch extra fields
             for spec in ExtraFieldSpec.objects.filter(target_model=OplogEntry._meta.label):
-<<<<<<< HEAD
-                field = Cast(
-                    CombinedExpression(
-                        F("extra_fields"),
-                        "->>",
-                        Value(spec.internal_name),
-                    ),
-                    TextField(),
-                )
-=======
                 if spec.type == "json":
                     continue
 
@@ -179,7 +169,6 @@
                     "->>",
                     Value(spec.internal_name),
                 ), TextField())
->>>>>>> b1afa60b
                 simple_vector_args.append(field)
                 if spec.type == "rich_text":
                     english_vector_args.append(field)
