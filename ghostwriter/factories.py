--- conflicted
+++ resolved
@@ -29,12 +29,6 @@
     "float",
 ]
 
-<<<<<<< HEAD
-=======
-# Manually remove timezones not present in PostgreSQL 11.12's `pg_timezone_names` table
-TIMEZONES.remove("Pacific/Kanton")
-TIMEZONES.remove("Europe/Kyiv")
-
 # Add faker provider for rich text (html)
 class RichTextProvider(BaseProvider):
     text_provider: LoremProvider
@@ -50,7 +44,6 @@
 Faker.add_provider(RichTextProvider)
 
 
->>>>>>> d91ab371
 # Users Factories
 
 
