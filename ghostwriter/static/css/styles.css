@import url('https://fonts.googleapis.com/css2?family=Poppins:ital,wght@0,400;0,500;0,600;0,700;1,400;1,500;1,600;1,700&family=Roboto&family=Roboto+Mono:wght@300;400&family=Kalam&family=Metrophobic&display=swap');
@import '/static/css/base_styles.css';


/* ---------------------------------------------------
    GENERAL STYLES
----------------------------------------------------- */

html {
  overflow-y: scroll;
}

body {
  font-family: 'Poppins', 'Font Awesome 5 Free', sans-serif;
  background: var(--main-bg-color);
  color: var(--main-txt-color);
  font-weight: 300;
}

p {
  font-family: 'Poppins', 'Font Awesome 5 Free', sans-serif;
  font-size: var(--main-font-size);
  font-weight: 300;
  line-height: 1.7em;
  color: var(--main-txt-color);
}

ul:not(.list-unstyled):not(.nav):not(.breadcrumb),
ol:not(.list-unstyled):not(.nav):not(.breadcrumb) {
  margin-top: 10px;
  margin-bottom: 10px;
  list-style-position: inside;
}

pre {
  font-family: 'Roboto Mono', Courier, monospace;
  text-align: justify;
  font-size: var(--main-font-size);
  font-weight: 300;
  line-height: 1.5em;
  color: var(--main-txt-color);
  margin: auto;
  max-width: 90vw;
  word-wrap: break-word;
  overflow-x: auto;
  border: 1pt solid var(--secondary-color);
  white-space: pre-wrap;
  padding: 5px;
}

code {
  color: var(--secondary-color);
}

a,
a:hover,
a:focus {
  color: inherit;
  text-decoration: none;
  transition: all 0.3s;
  font-size: var(--main-font-size);
}

a.report-select:hover {
  color: white;
}

hr {
  width: 60%;
}

.forgot-password {
  font-style: italic;
  margin-top: 10px;
}

.img-evidence {
  height: auto;
  max-width: 6.5in;
  max-height: 70%;
  display: block;
  margin-left: auto;
  margin-right: auto;
}

.evidence-caption {
  color: var(--secondary-color);
  text-align: center;
}

.hidden-element:before {
  display: block;
  width: 100%;
  height: 1em;
  content: '';
}

.description-block p {
  text-align: justify;
  margin-bottom: 0;
}

.blurry {
  color: transparent;
  text-shadow: 0 0 8px #000;
}

/* ---------------------------------------------------
    CUSTOM BOOTSTRAP INPUT STYLES
----------------------------------------------------- */

.custom-file-label::after {
  min-width: 20%;
  content: 'Browse';
  width: 10%;
}

.form-check-label {
  cursor: pointer;
}

label {
  margin-top: .5rem;
}

.form-select {
  cursor: pointer;
  display: block;
  font-size: 16px;
  font-family: sans-serif;
  font-weight: 700;
  color: #444;
  line-height: 1.3;
  width: 100%;
  max-width: 100%;
  /* useful when width is set to anything other than 100% */
  box-sizing: border-box;
  margin: 0;
  border: 1px solid #aaa;
  box-shadow: 0 1px 0 1px rgba(0, 0, 0, .04);
  border-radius: .5em;
  -moz-appearance: none;
  -webkit-appearance: none;
  appearance: none;
  background-color: #fff;
  background-image: url('data:image/svg+xml;charset=UTF-8,%3Csvg%20xmlns%3D%22http%3A%2F%2Fwww.w3.org%2F2000%2Fsvg%22%20width%3D%2212%22%20height%3D%2212%22%20viewBox%3D%220%200%2012%2012%22%3E%3Ctitle%3Edown-arrow%3C%2Ftitle%3E%3Cg%20fill%3D%22%23000000%22%3E%3Cpath%20d%3D%22M10.293%2C3.293%2C6%2C7.586%2C1.707%2C3.293A1%2C1%2C0%2C0%2C0%2C.293%2C4.707l5%2C5a1%2C1%2C0%2C0%2C0%2C1.414%2C0l5-5a1%2C1%2C0%2C1%2C0-1.414-1.414Z%22%20fill%3D%22%23000000%22%3E%3C%2Fpath%3E%3C%2Fg%3E%3C%2Fsvg%3E'),
    linear-gradient(to bottom, #ffffff 0%, #e5e5e5 100%);
  background-repeat: no-repeat, repeat;
  background-position: right .7em top 50%, 0 0;
  background-size: .65em auto, 100%;
}

/* Hide arrow icon in IE browsers */
.form-select::-ms-expand {
  display: none;
}

/* Hover style */
.form-select:hover {
  border-color: #888;
}

/* Focus style */
.form-select:focus {
  border-color: #aaa;
  box-shadow: 0 0 1px 3px var(--primary-color);
  color: #222;
  outline: none;
}

/* Set options to normal weight */
.form-select option {
  font-weight: normal;
}

/* Support for rtl text, explicit support for Arabic and Hebrew */
*[dir="rtl"] .form-select,
:root:lang(ar) .form-select,
:root:lang(iw) .form-select {
  background-position: left .7em top 50%, 0 0;
  padding: .6em .8em .5em 1.4em;
}

/* Disabled styles */
.form-select:disabled,
.form-select[aria-disabled=true] {
  color: graytext;
  background-image: url('data:image/svg+xml;charset=US-ASCII,%3Csvg%20xmlns%3D%22http%3A%2F%2Fwww.w3.org%2F2000%2Fsvg%22%20width%3D%22292.4%22%20height%3D%22292.4%22%3E%3Cpath%20fill%3D%22graytext%22%20d%3D%22M287%2069.4a17.6%2017.6%200%200%200-13-5.4H18.4c-5%200-9.3%201.8-12.9%205.4A17.6%2017.6%200%200%200%200%2082.2c0%205%201.8%209.3%205.4%2012.9l128%20127.9c3.6%203.6%207.8%205.4%2012.8%205.4s9.2-1.8%2012.8-5.4L287%2095c3.5-3.5%205.4-7.8%205.4-12.8%200-5-1.9-9.2-5.5-12.8z%22%2F%3E%3C%2Fsvg%3E'),
    linear-gradient(to bottom, #ffffff 0%, #e5e5e5 100%);
}

.form-select:disabled:hover,
.form-select[aria-disabled=true] {
  border-color: #aaa;
}

.tooltip-inner {
  color: #fff;
  background: var(--primary-color);
}

.bs-tooltip-auto[x-placement^=bottom] .arrow::before,
.bs-tooltip-bottom .arrow::before {
  border-bottom-color: var(--primary-color);
}

.bs-tooltip-auto[x-placement^=top] .arrow::before,
.bs-tooltip-top .arrow::before {
  border-top-color: var(--primary-color);
}

.bs-tooltip-auto[x-placement^=left] .arrow::before,
.bs-tooltip-left .arrow::before {
  border-left-color: var(--primary-color);
}

.bs-tooltip-auto[x-placement^=right] .arrow::before,
.bs-tooltip-right .arrow::before {
  border-right-color: var(--primary-color);
}

/* ---------------------------------------------------
    IMAGE STYLES
----------------------------------------------------- */

.dashboard-logo {
  margin: 35px;
}

.sidebar-logo {
  width: 65%;
}

.navbar-avatar {
  width: 40px;
  height: 40px;
  border-radius: 50%;
  border-style: solid;
  border-width: 1px;
  box-shadow: 0 4px 8px 0 rgba(0, 0, 0, 0.2), 0 6px 20px 0 rgba(0, 0, 0, 0.19);
  position: absolute;
  top: 15px;
  right: 25px;
}

/* ---------------------------------------------------
    WYSIWYG-APPLIED STYLES
----------------------------------------------------- */

.bold {
  font-weight: 600;
}

.italic {
  font-style: italic;
}

.underline {
  text-decoration: underline;
}

.center {
  text-align: center;
  margin-left: auto;
  margin-right: auto;
  width: 50%;
}

.right {
  text-align: right;
}

.left {
  text-align: left;
}

.highlight {
  background-color: yellow;
}

.blockquote {
  border-left: 5px solid #ccc;
  padding: 0.5em;
  margin: 0.5em;
  font-size: var(--main-font-size);
}

.tox-toolbar__group:last-child {
  margin-left: auto !important;
}

/* ---------------------------------------------------
    HEADER STYLES
----------------------------------------------------- */

h1 {
  text-align: center;
  color: var(--h1-font-color);
  font-family: 'Metrophobic', 'Font Awesome 5 Free', 'Trebuchet MS', 'Lucida Sans Unicode', 'Lucida Grande', 'Lucida Sans', Arial, sans-serif;
  font-size: 2.75em;
}

h2 {
  text-align: center;
  color: var(--h2-font-color);
  font-family: 'Metrophobic', 'Font Awesome 5 Free', 'Trebuchet MS', 'Lucida Sans Unicode', 'Lucida Grande', 'Lucida Sans', Arial, sans-serif;
  font-size: 2.5em;
}

h3 {
  font-family: 'Metrophobic', 'Font Awesome 5 Free', 'Trebuchet MS', 'Lucida Sans Unicode', 'Lucida Grande', 'Lucida Sans', Arial, sans-serif;
  font-size: 2em;
  color: var(--h3-font-color);
}

h4 {
  font-family: 'Metrophobic', 'Font Awesome 5 Free', 'Trebuchet MS', 'Lucida Sans Unicode', 'Lucida Grande', 'Lucida Sans', Arial, sans-serif;
  margin-top: 20px;
  margin-bottom: 20px;
  font-size: 1.75em;
}

h6 {
  font-family: 'Metrophobic', 'Font Awesome 5 Free', 'Trebuchet MS', 'Lucida Sans Unicode', 'Lucida Grande', 'Lucida Sans', Arial, sans-serif;
  font-size: 1em;
  padding-top: 10px;
}

.clickable-link {
  cursor: pointer;
}

.copy-link:before {
  font-family: 'Font Awesome 5 Free';
  display: inline-block;
  padding-right: 10px;
  vertical-align: middle;
  font-weight: 600;
  content: '\f0c5';
  color: #51B071;
  padding-left: 5px;
  font-size: 14px;
}

.copy-link {
  cursor: copy;
}

#scroll-button {
  display: inline-block;
  background-color: var(--button-primary-color);
  width: 40px;
  height: 40px;
  text-align: center;
  border-radius: 50%;
  margin: 30px;
  position: fixed;
  bottom: 15px;
  right: 15px;
  transition: background-color .3s;
  z-index: 1000;
  box-shadow: 0 4px 8px 0 rgba(0, 0, 0, 0.2), 0 6px 20px 0 rgba(0, 0, 0, 0.19);
}

#scroll-button:hover {
  cursor: pointer;
  background-color: #333;
}

#scroll-button:active {
  background-color: #555;
}

#scroll-button::before {
  font-family: 'Font Awesome 5 Free';
  content: '\f062';
  font-weight: 600;
  font-style: normal;
  text-rendering: auto;
  font-size: 1.75em;
  line-height: 40px;
  color: #fff;
}

/* ---------------------------------------------------
    MODAL STYLES
----------------------------------------------------- */

#object-preview-content {
  font-style: italic;
  text-align: center;
  margin: 20px;
}

.please-wait-modal {
  border: 16px solid var(--secondary-color);
  border-top: 16px solid var(--primary-color);
  border-radius: 50%;
  width: 120px;
  height: 120px;
  animation: spin 2s linear infinite;
}

@keyframes spin {
  0% {
    transform: rotate(0deg);
  }

  100% {
    transform: rotate(360deg);
  }
}

.scope-modal-dialog {
  overflow-y: initial;
}

.scope-modal-body {
  max-height: 80vh;
  overflow-y: auto;
}

.oplog-modal-body {
  max-height: 80vh;
  overflow-y: auto;
}

.oplog-modal-dialog {
  overflow-y: auto;
}

.token-modal {
  max-width: 90%;
}

.confirm-token {
  word-wrap: break-word;
}

.modal-super-sized {
  max-width: 90%;
}

/* ---------------------------------------------------
    FORM STYLES
----------------------------------------------------- */

.form-control::placeholder {
  color: var(--ghost-grey);
  opacity: 0.75;
}

.form-control::-webkit-input-placeholder {
  color: var(--ghost-grey);
}

.form-control:-moz-placeholder {
  /* Firefox 18- */
  color: var(--ghost-grey);
}

.form-control::-moz-placeholder {
  /* Firefox 19+ */
  color: var(--ghost-grey);
}

.form-control:-ms-input-placeholder {
  color: var(--ghost-grey);
}

.filter-form .card-body .form-group {
  margin-bottom: 0;
}

.invalid-feedback {
  display: block;
}

/* ---------------------------------------------------
    FILE UPLOAD STYLES
----------------------------------------------------- */

input[type='file'] {
  position: absolute;
  left: 0;
  opacity: 0;
  top: 0;
  bottom: 0;
  width: 100%;
}

.csvdiv {
  position: absolute;
  left: 0;
  top: 0;
  bottom: 0;
  width: 100%;
  display: flex;
  align-items: center;
  justify-content: center;
  background: #ccc;
  border: 3px dotted #bebebe;
  border-radius: 10px;
}

.csvlabel {
  display: inline-block;
  position: relative;
  height: 100px;
  width: 400px;
}

.csvdiv.dragover {
  background-color: #aaa;
}

/* ---------------------------------------------------
    USER AVATAR STYLES
----------------------------------------------------- */

.avatar {
  width: 250px;
  height: 250px;
  border-radius: 50%;
  border-style: solid;
  border-width: 1px;
  box-shadow: 0 4px 8px 0 rgba(0, 0, 0, 0.2), 0 6px 20px 0 rgba(0, 0, 0, 0.19);
  position: relative;
  display: inline-block;
}

.avatar_note {
  width: 70%;
  height: 70%;
  border-radius: 50%;
  border-style: solid;
  border-width: 1px;
  box-shadow: 0 4px 8px 0 rgba(0, 0, 0, 0.2), 0 6px 20px 0 rgba(0, 0, 0, 0.19);
}

/* ---------------------------------------------------
    TOP BAR STYLES
----------------------------------------------------- */

.top-bar {
  background: var(--navbar-background-color);
  padding-top: 8px;
  padding-bottom: 5px;
  vertical-align: middle;
}

.report {
  border-radius: var(--button-border-radius);
  width: 100%;
  white-space: nowrap;
  overflow: hidden;
  text-overflow: ellipsis;
}

.selected-report {
  color: var(--navbar-report-selected-font-color);
  font-weight: 600;
}

.selected-report:before {
  content: '\f205' !important;
}

.js-activate-report {
  cursor: pointer;
}

.empty-report {
  color: var(--navbar-report-empty-font-color);
  background-color: var(--navbar-report-empty-background-color);
}

.line {
  width: 100%;
  height: 1px;
  border-bottom: 1px dashed #ddd;
  margin: 40px 0;
}

.breadcrumb {
  background: var(--navbar-breadcrumb-background-color);
  border-radius: 10px;
  margin: 0;
}

.breadcrumb>.active {
  background-color: var(--navbar-breadcrumb-background-color);
  color: var(--navbar-breadcrumb-active-color);
}

.breadcrumb li {
  display: inline;
  max-width: 285px;
  white-space: nowrap;
  overflow: hidden;
  text-overflow: ellipsis;
}

.breadcrumb a {
  background-color: var(--navbar-breadcrumb-active-background-color);
  color: var(--active-link-color);
  text-decoration: underline;
}

.current-report {
  /* max-width: 40px; */
  position: absolute;
  top: 15px;
  /* right: 25px; */
}

/* ---------------------------------------------------
    SIDEBAR STYLES
----------------------------------------------------- */

.sideheader {
  margin-top: 0;
  margin-bottom: 0px;
  margin-left: 5px;
  font-weight: 400;
  text-align: left;
}

.search {
  position: relative;
  color: var(--search-text-color);
  font-size: 16px;
}

.search input {
  width: 80%;
  height: 32px;
  background: var(--search-input-background-color);
  border: 1px solid var(--search-text-color);
  border-radius: 5px;
  box-shadow: 0 0 3px var(--search-box-shadow), 0 10px 15px #ebebeb inset;
  text-indent: .5em;
}

.inline-search-bar {
  width: 35%;
  margin-left: 32.5%;
}

.wrapper {
  display: flex;
  width: 100%;
  align-items: stretch;
  perspective: 2500px;
  text-align: center;
  position: relative;
}

#sidebar {
  margin-left: -250px;
  min-width: 250px;
  max-width: 250px;
  background: var(--sidebar-background-color);
  color: var(--sidebar-text-color);
  transition: all .5s ease-in-out;
  transform-origin: center left;
  box-shadow: 1px 1px 3px rgba(0, 0, 0, 0.3);
}

.sidebar-body {
  border-top-right-radius: 5px;
}

#sidebar.active {
  margin-left: 0;
  transform: none;
}

#sidebar .sidebar-header {
  min-width: 255px;
  max-width: 255px;
  min-height: 80px;
  max-height: 80px;
  background: var(--sidebar-header-background-color);
  color: var(--sidebar-header-text-color);
  border-bottom-right-radius: 5px;
  box-shadow: 1px 2px 3px rgba(0, 0, 0, 0.3);
}

#sidebar .sidebar-header-tab {
  position: absolute;
  top: 15px;
  right: -35px;
  z-index: 1000;
}

.square {
  cursor: pointer;
  height: 40px;
  width: 40px;
  background-color: var(--sidebar-header-background-color);
  border-top-right-radius: 5px;
  border-bottom-right-radius: 5px;
  padding-top: 20%;
  padding-left: 5px;
  box-shadow: 4px 4px 3px rgba(0, 0, 0, 0.3);
}

#sidebar .sidebar-footer {
  text-align: center;
  font-size: 0.8em;
  /* font-style: italic; */
  border-top-right-radius: 5px;
  border-bottom-right-radius: 5px;
}

#sidebar .components {
  padding: 0;
  font-weight: 100;
}

#sidebar ul.components {
  margin-block-start: 0;
  margin-block-end: 0.5rem;
}

#sidebar ul p {
  color: var(--sidebar-text-color);
  padding: 10px;
}

<<<<<<< HEAD
#sidebar ul li a,
#sidebar ul li button {
  padding-top: 10px;
  padding-bottom: 10px;
  padding-left: 30px;
  font-size: 1.1em;
=======
#sidebar ul li a {
  padding-top: 5px;
  padding-bottom: 5px;
  padding-left: 40px;
  font-size: 1em;
>>>>>>> a9cdd29f
  display: block;
  text-align: left;
  border: none;
  width: 100%;
  background: none;
}

#sidebar ul li button {
  text-decoration: none;
  transition: all 0.3s;
  font-weight: inherit;
}

#sidebar ul li button:hover {
  color: inherit;
}

#sidebar ul li {
  text-align: left;
}

#sidebar ul li a:hover,
#sidebar ul li button:hover {
  background: var(--sidebar-hover-background-color);
}

#sidebar ul li.active>#sidebar a,
#sidebar a[aria-expanded='true'] {
  color: var(--sidebar-active-text-color);
  background: var(--sidebar-header-text-color);
  border-radius: 2px;
  -webkit-box-shadow: 1px 1px 1px 2px rgba(0, 0, 0, 0.3);
  box-shadow: 1px 1px 1px 2px rgba(0, 0, 0, 0.3);
}

#sidebar form {
  width: 90%;
  margin: 0 0 0 5%;
  padding-bottom: 10px;
}

.sidebar-item {
  background: var(--sidebar-link-background-color);
}

a[data-toggle='collapse'] {
  position: relative;
}

.sidebar-dropdown-toggle:after {
  display: block;
  position: absolute;
  top: 50%;
  right: 20px;
  transform: translateY(-50%);
  transition: 0.5s;
}

#sidebar ul li ul {
  -webkit-box-shadow: inset 1px 1px 3px 1px rgba(0, 0, 0, .3);
  box-shadow: inset 1px 1px 3px 1px rgba(0, 0, 0, .3);
}

ul ul a,
ul ul button {
  font-size: 0.9em !important;
  padding-left: 30px !important;
  color: var(--sidebar-link-text-color);
}

/* ---------------------------------------------------
    CONTENT STYLES
----------------------------------------------------- */

#content {
  width: 100%;
  padding: 5px 20px 20px;
  min-height: 100vh;
  transition: all 0.3s;
  text-align: center;
}

#sidebarCollapse {
  width: 40px;
  height: 40px;
  background: var(--sidebar-collapse-button-color);
  cursor: pointer;
  border-radius: var(--button-border-radius);
  margin-top: 30px;
  float: left;
}

#sidebarCollapse span {
  width: 80%;
  height: 2px;
  margin: 0 auto;
  display: block;
  background: var(--sidebar-collapse-button-text);
  transition: all 0.8s cubic-bezier(0.810, -0.330, 0.345, 1.375);
  transition-delay: 0.2s;
}

#sidebarCollapse span:first-of-type {
  transform: rotate(45deg) translate(2px, 2px);
}

#sidebarCollapse span:nth-of-type(2) {
  opacity: 0;
}

#sidebarCollapse span:last-of-type {
  transform: rotate(-45deg) translate(1px, -1px);
}

#sidebarCollapse.active span {
  transform: none;
  opacity: 1;
  margin: 5px auto;
}

.content {
  text-align: center;
  margin: auto;
  font-size: 20px;
  position: relative;
  max-width: 100%;
}

.centerdiv {
  position: fixed;
  top: 50%;
  left: 50%;
  transform: translate(-50%, -50%);
}

p.severity-box {
  color: #fff;
  border-style: solid;
  border-color: #000;
  border-width: 1px;
  text-align: center;
}

p.severity-box.critical {
  background-color: var(--crit-rating-color);
}

p.severity-box.high {
  background-color: var(--high-rating-color);
}

p.severity-box.medium {
  background-color: var(--med-rating-color);
}

p.severity-box.low {
  background-color: var(--low-rating-color);
}

p.severity-box.info {
  background-color: var(--info-rating-color);
}

.critical {
  color: var(--crit-rating-color);
  font-weight: 600;
}

.high {
  color: var(--high-rating-color);
  font-weight: 600;
}

.medium {
  color: var(--med-rating-color);
  font-weight: 600;
}

.low {
  color: var(--low-rating-color);
  font-weight: 600;
}

.info {
  color: var(--info-rating-color);
  font-weight: 600;
}

.informational {
  color: var(--info-rating-color);
  font-weight: 600;
}

.neutral {
  color: var(--neutral-rating-color);
  font-weight: 600;
}

.critical-background {
  background-color: var(--crit-rating-color);
  font-weight: 600;
}

.high-background {
  background-color: var(--high-rating-color);
  font-weight: 600;
}

.medium-background {
  background-color: var(--med-rating-color);
  font-weight: 600;
}

.low-background {
  background-color: var(--low-rating-color);
  font-weight: 600;
}

.info-background {
  background-color: var(--info-rating-color);
  font-weight: 600;
}

.neutral-background {
  background-color: var(--neutral-rating-color);
  font-weight: 600;
}

.address p {
  margin-bottom: 0;
}

.error {
  color: var(--burned-color);
}

.error-div {
  border: 1px solid black;
  width: 50%;
  margin: 0 auto;
  border-radius: 5px;
  background-color: #f1f1f1;
  padding: .5em;
}

ul.dashboard-list {
  list-style-type: circle;
  padding-left: 10px;
}

.dashboard-link {
  text-decoration-thickness: 3px;
  color: var(--active-link-color);
}

ul.dashboard-checklist {
  list-style-type: none;
}

/* ---------------------------------------------------
    GENERAL BUTTON STYLES
----------------------------------------------------- */

.button {
  background-color: var(--button-primary-color);
  border: none;
  border-radius: var(--button-border-radius);
  color: #fff;
  padding: 15px 32px;
  text-align: center;
  text-decoration: none;
  display: inline-block;
  font-size: 16px;
  font-family: 'Trebuchet MS', 'Lucida Sans Unicode', 'Lucida Grande', 'Lucida Sans', Arial, sans-serif;
  -webkit-transition-duration: 0.4s;
  /* Safari */
  transition-duration: 0.4s;
}

.btn {
  padding-right: .5rem;
  padding-left: .5rem;
}

.btn:focus {
  box-shadow: 0 0 0 0.1rem var(--primary-color)
}

.button:hover {
  background-color: var(--button-hover-color);
  color: #fff;
}

.delete:hover {
  background-color: var(--button-warning-color);
  color: #fff;
}

.disabled {
  opacity: 0.6;
  cursor: not-allowed;
}

.btn-disabled {
  opacity: 0.6;
  cursor: not-allowed !important;
}

.button span {
  cursor: pointer;
  display: inline-block;
  position: relative;
  transition: 0.5s;
}

.button span:after {
  content: '\00bb';
  position: absolute;
  opacity: 0;
  top: 0;
  right: -20px;
  transition: 0.5s;
}

.button:hover span {
  padding-right: 25px;
}

.button:hover span:after {
  opacity: 1;
  right: 0;
}

.btn-primary {
  background-color: var(--button-primary-color);
  border-color: var(--button-primary-color);
}

.btn.btn-primary[disabled] {
  background-color: var(--neutral-color);
  border-color: var(--neutral-color);
}

.btn-outline-primary {
  border-color: var(--button-primary-color);
  color: var(--button-primary-color);
}

.btn-primary:hover,
.btn-outline-primary:hover {
  background-color: var(--button-hover-color);
  border-color: var(--button-hover-color);
  color: #fff;
}

.btn-primary:active,
.btn-outline-primary:active {
  background-color: var(--button-hover-color);
  border-color: var(--button-hover-color);
  color: #fff;
}

.btn-primary:focus,
.btn-outline-primary:focus {
  background-color: var(--button-hover-color);
  border-color: var(--button-hover-color);
  color: #fff;
}

.btn-info {
  background-color: var(--secondary-color);
  border-color: var(--secondary-color);
  color: #fff;
}

.btn-info:focus {
  background-color: var(--secondary-color-fade);
  border-color: var(--secondary-color-fade);
  color: #fff;
  box-shadow: 0 0 0 .2rem var(--secondary-color)
}

.btn-info:hover {
  background-color: var(--secondary-color-fade);
  border-color: var(--secondary-color-fade);
  color: #fff;
}

.btn-extra {
  background-color: var(--secondary-color-med);
  border-color: var(--secondary-color-med);
  color: #fff;
}

button.open {
  transform: rotate(90deg);
}

/* ---------------------------------------------------
    TABLE STYLES
----------------------------------------------------- */

table {
  table-layout: auto;
  border-collapse: collapse;
  width: 100%;
  overflow-x: auto;
  margin-top: 20px;
  margin-bottom: 20px;
}

.table-config th {
  background-color: transparent;
  color: var(--main-txt-color);
}

.table-config td:first-child {
  width: 30%;
}

.user-profile-table {
  width: 55%;
  margin-left: 30%;
  margin-top: 10px;
}

.smallCell {
  width: 1px;
  white-space: nowrap;
}

.table-note {
  text-align: justify;
}

table .clickable {
  text-decoration: underline dotted var(--clickable-underline-color);
  text-decoration-thickness: 3px;
}

p .clickable {
  text-decoration: underline dotted var(--clickable-underline-color);
  text-decoration-thickness: 3px;
}

th {
  background-color: var(--table-header-color);
  color: #fff;
}

th.severity-header {
  background-color: var(--neutral-rating-color);
  text-align: justify;
  padding-top: 10px;
  padding-bottom: 10px;
  border-bottom: none;
  padding-left: 18px;
  pointer-events: none;
  opacity: 0.75;
  color: #fff;
}

th.severity-header.severity_1 {
  background-color: var(--crit-rating-color);
}

th.severity-header.severity_2 {
  background-color: var(--high-rating-color);
}

th.severity-header.severity_3 {
  background-color: var(--med-rating-color);
}

th.severity-header.severity_4 {
  background-color: var(--low-rating-color);
}

th.severity-header.severity_5 {
  background-color: var(--info-rating-color);
}

.severity-header:hover {
  background-color: var(--main-bg-color);
}

tr.severity-row-placeholder>td {
  font-style: italic;
  border-bottom: none;
}

tr.severity-row-placeholder>td:hover {
  background-color: var(--main-bg-color);
}

tr.severity_row:last-child>td {
  border-bottom: none;
}

th:first-child {
  -webkit-border-top-left-radius: 0.25em;
  -moz-border-radius-topleft: 0.25em;
  border-top-left-radius: 0.25em;
}

.first-col {
  -webkit-border-top-left-radius: 0.25em;
  -moz-border-radius-topleft: 0.25em;
  border-top-left-radius: 0.25em;
}

th:last-child {
  -webkit-border-top-right-radius: 0.25em;
  -moz-border-radius-topright: 0.25em;
  border-top-right-radius: 0.25em;
}

.last-col {
  -webkit-border-top-right-radius: 0.25em;
  -moz-border-radius-topright: 0.25em;
  border-top-right-radius: 0.25em;
}

.form-spacer {
  margin: 20px;
}

th,
td {
  text-align: center;
  max-width: 500px;
}

td {
  color: var(--main-txt-color);
}

.healthy {
  color: var(--healthy-color) !important;
  font-weight: 600;
  text-align: center;
}

.burned {
  color: var(--burned-color);
  font-weight: 600;
  text-align: center;
}

.warning {
  color: var(--warning-color);
  font-weight: 600;
  text-align: center;
}

.project-details-table td {
  padding-top: 0;
}

table.scroll {
  width: 100%;
}

table.scroll thead,
table.scroll tr {
  display: table;
  width: 100%;
  table-layout: fixed;
  word-wrap: break-word;
}

table.scroll tbody {
  display: block;
  max-height: 80.5vh;
  overflow-y: auto;
  overflow-x: hidden;
}

table.scroll tbody td div {
  overflow-x: hidden;
  overflow-y: auto;
  max-height: 150px;
  width: 100%;
}

table.table-oplog thead th,
table.table-oplog tbody tr {
  font-size: .9rem;
  -webkit-user-select: none;
  -ms-user-select: none;
  user-select: none;
}

table.table-oplog tbody tr:hover>td {
  color: var(--primary-color);
  transform: scale(1.05);
  transition: all .15s ease;
}

table.table-oplog tbody tr>td .btn:hover {
  cursor: pointer;
  /*transform: scale(1.5);*/
  /*transition: all .15s ease;*/
  color: var(--primary-color);
}

table.table-oplog tbody tr>td .btn.danger:hover {
  cursor: pointer;
  /*transform: scale(1.5);*/
  /*transition: all .15s ease;*/
  color: var(--blocked-color);
}

::-webkit-scrollbar {
  -webkit-appearance: none;
  width: 7px;
}

::-webkit-scrollbar-thumb {
  border-radius: 4px;
  background-color: var(--primary-color);
  -webkit-box-shadow: 0 0 1px rgba(255, 255, 255, .5);
}

.hidden-div {
  display: none;
}

tr.hidden-row td {
  padding: 0;
  border: none;
}

tr.hidden-row td>div {
  padding: 5px;
  border: none;
}

/* ---------------------------------------------------
    CALENDAR STYLES
----------------------------------------------------- */

.popover-header {
  font-weight: 600;
}

.fc .fc-toolbar.fc-header-toolbar {
  margin-bottom: 0 !important;
}

a.fc-event {
  background: var(--secondary-color);
}

a.fc-event:active {}

a.fc-event:hover,
a.fc-event:active,
a.fc-event:hover,
a.fc-event:focus,
a.fc-event:focus:after {
  font-size: .85em;
  background: var(--primary-color);
}

fc-hover {
  background: var(--active-link-color);
}

.fc-scrollgrid>thead>tr>td,
.fc-scrollgrid>tbody>tr>td {
  padding-left: 5px;
  padding-right: 5px;
}

.calendar-user-icon .fc-event-title:before,
.calendar-user-icon .fc-list-event-title:before {
  font-family: 'Font Awesome 5 Free';
  display: inline-block;
  padding-right: 5px;
  padding-left: 5px;
  vertical-align: middle;
  font-weight: 600;
  content: '\f2bd';
}

.calendar-exec-icon .fc-event-title:before,
.calendar-exec-icon .fc-list-event-title:before {
  font-family: 'Font Awesome 5 Free';
  display: inline-block;
  padding-right: 5px;
  padding-left: 5px;
  vertical-align: middle;
  font-weight: 600;
  content: '\f70c';
}

.calendar-report-icon .fc-event-title:before,
.calendar-report-icon .fc-list-event-title:before {
  font-family: 'Font Awesome 5 Free';
  display: inline-block;
  padding-right: 5px;
  padding-left: 5px;
  vertical-align: middle;
  font-weight: 600;
  content: '\f5ad';
}

.calendar-exec-complete .fc-event-title,
.calendar-exec-complete .fc-list-event-title {
  text-decoration: line-through;
}

.calendar-objective-icon .fc-event-title:before,
.calendar-task-icon .fc-list-event-title:before {
  font-family: 'Font Awesome 5 Free';
  display: inline-block;
  padding-right: 5px;
  padding-left: 5px;
  vertical-align: middle;
  font-weight: 600;
  content: '\f05b';
}

.calendar-task-icon .fc-event-title:before,
.calendar-task-icon .fc-list-event-title:before {
  font-family: 'Font Awesome 5 Free';
  display: inline-block;
  padding-right: 5px;
  padding-left: 5px;
  vertical-align: middle;
  font-weight: 600;
  content: '\f00c';
}

.fc-list {
  margin-top: 20px;
}

.fc-list-table tbody tr th .fc-list-day-cushion {
  background-color: var(--secondary-color);
}

.fc-toolbar-title {
  font-family: 'Kalam';
}

.fc-col-header {
  width: 100% !important;
}

/* ---------------------------------------------------
    TABLE STYLES FOR TABLESORTER
----------------------------------------------------- */

tr,
.table tbody+tbody {
  border: none;
}

thead th {
  background-repeat: no-repeat;
  background-position: right center;
}

thead th.none {
  padding-right: 10px;
  padding-left: 10px;
  background-image: url(data:img/gif;base64,R0lGODlhFQAJAIAAAP///////yH5BAEAAAEALAAAAAAVAAkAAAIXjI+AywnaYnhUMoqt3gZXPmVg94yJVQAAOw==);
}

thead th.up {
  padding-right: 10px;
  padding-left: 10px;
  background-image: url(data:image/gif;base64,R0lGODlhFQAEAIAAAP///////yH5BAEAAAEALAAAAAAVAAQAAAINjI8Bya2wnINUMopZAQA7);
}

thead th.down {
  padding-right: 10px;
  padding-left: 10px;
  background-image: url(data:image/gif;base64,R0lGODlhFQAEAIAAAP///////yH5BAEAAAEALAAAAAAVAAQAAAINjB+gC+jP2ptn0WskLQA7);
}

.tablesorter .tablesorter-header.sorter-false {
  background-image: url();
}

td p {
  margin-top: 0;
  margin-bottom: 0;
}

.holdme:before {
  font-family: 'Font Awesome 5 Free';
  content: '\f7a4';
  font-weight: 900;
  font-size: 1.5em;
  cursor: grab;
}

.tablesorter-header-inner {
  padding-right: 5px;
}

/* ---------------------------------------------------
    DROPDOWN MENU STYLES
----------------------------------------------------- */

.dropdown-nowrap {
  white-space: nowrap;
  overflow: hidden;
}

.dropdown-menu-btn {
  display: inline-block;
  vertical-align: middle;
  text-align: center;
  position: absolute;
  right: 0;
  top: 0;
  transition: background-color .3s;
  z-index: 1000;
  font-size: 2em;
  outline: none;
  border: 0;
  background-color: transparent;
  padding: 5px;
  cursor: pointer;
}

.bar1,
.bar2,
.bar3 {
  width: 35px;
  height: 5px;
  background-color: var(--main-txt-color);
  margin: 6px 0;
  transition: 0.4s;
  border-radius: 5px;
}

.change .bar1 {
  --webkit-transform: rotate(-45deg) translate(-9px, 6px);
  transform: rotate(-45deg) translate(-9px, 6px);
}

.change .bar2 {
  opacity: 0;
}

.change .bar3 {
  --webkit-transform: rotate(45deg) translate(-8px, -8px);
  transform: rotate(45deg) translate(-8px, -8px);
}

.dropdown-menu-btn-table {
  vertical-align: middle;
  text-align: center;
  transition: background-color .3s;
  z-index: 1000;
  font-size: 1.5em;
  outline: none;
  border: 0;
  background-color: transparent;
  padding: 5px;
  cursor: pointer;
}

.dropdown-menu-btn-evidence {
  vertical-align: middle;
  text-align: center;
  transition: background-color .3s;
  z-index: 1000;
  outline: none;
  border: 0;
  background-color: transparent;
  padding: 5px;
  cursor: pointer;
  font-family: 'Poppins', 'Font Awesome 5 Free';
  color: var(--main-txt-color);
}

.dropdown-menu-btn-table:before {
  content: '\f013';
  font-family: 'Font Awesome 5 Free';
  font-weight: 600;
  color: var(--main-txt-color);
}

.dropdown-menu-btn-evidence:before {
  content: '\f013';
  font-family: 'Font Awesome 5 Free';
  font-weight: 600;
  color: var(--main-txt-color);
  padding-right: 5px;
}

.dropdown-info {
  background-color: var(--dropdown-button-main-color);
  color: #fff;
  cursor: help;
}

.dropdown-info:after {
  content: '\f059';
  font-weight: 600;
  font-family: 'Font Awesome 5 Free';
  display: inline-block;
  padding-left: 10px;
  margin-right: -24px;
}

.dropdown-info-dashboard {
  color: var(--burned-color);
  background-color: transparent;
  overflow-x: hidden;
}

.dropdown-info-content {
  min-width: 300px;
  padding: 5px;
  height: auto;
  max-height: 300px;
  overflow-x: hidden;
}

.dropdown-info-content p {
  padding: 0;
  margin: 0;
}

.dropdown-menu-btn::-moz-focus-inner,
.dropdown-menu-btn-table::-moz-focus-inner,
.dropdown-menu-btn-evidence::-moz-focus-inner {
  border: 0;
  outline: none;
}

.dropdown-menu-btn:focus,
.dropdown-menu-btn-table:focus,
.dropdown-menu-btn-evidence:focus {
  border: 0;
  outline: none;
}

.dropbtn {
  padding: 0;
  font-size: 20px;
  cursor: pointer;
  background-color: transparent;
  border: none;
}

.dropbtn:before {
  content: '\f7d9';
  font-weight: 600;
  font-family: 'Font Awesome 5 Free';
  display: inline-block;
  vertical-align: middle;
  color: var(--primary-color);
}

.dropdown-right {
  position: relative;
  display: inline-block;
}

.dropdown-content {
  border-radius: 5px;
  display: none;
  position: absolute;
  background-color: #f1f1f1;
  min-width: 160px;
  overflow: auto;
  box-shadow: 0 8px 16px 0 rgba(0, 0, 0, 0.2);
  z-index: 100;
}

.dropdown-menu {
  border-radius: 5px;
  display: none;
  position: absolute;
  background-color: #f1f1f1;
  min-width: 260px;
  overflow: auto;
  box-shadow: 0 8px 16px 0 rgba(0, 0, 0, 0.2);
  z-index: 100;
}


.dropdown-content a {
  color: #000;
  font-size: 12px;
  padding: 8px 10px;
  text-align: left;
  text-decoration: none;
  display: block;
}

.dropdown-content a:hover {
  background-color: var(--dropdown-button-hover-color);
}

.dropdown:hover .dropdown-content {
  display: block;
  left: auto;
  right: 0;
}

.dropdown-right:hover .dropdown-content {
  display: block;
}

.evidence-dropdown {
  font-size: var(--main-font-size);
  font-weight: 400;
  line-height: 1.7em;
  color: var(--main-txt-color);
  background-color: transparent;
}

.evidence-dropdown:hover {
  background-color: #f5f5f5;
}

/* ---------------------------------------------------
    BOOTSTRAP TAB STYLES
----------------------------------------------------- */

.nav-tabs .nav-link.active {
  background-color: var(--primary-color);
  color: #fff;
}

.nav-tabs .nav-link {
  background-color: var(--neutral-color);
  color: #fff;
  margin: 0.02em;
  border: 0.02em solid white;
  border-radius: 7px 7px 0 0;
}

.nav-link {
  white-space: nowrap;
}

.tab-content {
  border-left: 1px solid #ddd;
  border-right: 1px solid #ddd;
  padding: 10px;
}

.nav-tabs {
  margin-bottom: 0;
  -webkit-border-radius: 5px;
  -moz-border-radius: 5px !important;
  border-radius: 5px;
}

/* ---------------------------------------------------
    TAB & OTHER ICON STYLES
----------------------------------------------------- */

.tab-icon:before {
  font-family: 'Font Awesome 5 Free';
  display: inline-block;
  padding-right: 10px;
  vertical-align: middle;
  font-weight: 600;
}

.icon:before {
  font-weight: 600;
  vertical-align: middle;
  padding-right: 10px;
  font-size: .75em;
  display: inline-block;
  padding-bottom: 2px;
}

.icon:after {
  font-weight: 600;
  vertical-align: middle;
  padding-left: 10px;
  font-size: 1em;
}

.icon-last:before {
  padding-right: 0;
}

h3.icon:before {
  margin-bottom: 8px;
}

th.icon {
  font-size: 1.3em;
  padding: 0;
}

.custom-field-icon:before {
  content: '\f0d0';
}

.clean-icon:before {
  content: '\e06e';
}

.2fa-icon:before {
  content: '\f577';
}

.export-icon {
  content: '\f56e';
}

.tint-icon:before {
  content: '\f043';
}

.border-icon:before {
  content: '\f853';
}

.report-icon:before {
  content: '\f570';
}

.tag-icon:before {
  content: '\f02b';
}

.whitecard-icon:before {
  content: '\f15b';
}

.double-check-icon:before {
  content: '\f560';
}

.flag-icon:before {
  content: '\f024';
}

.notification-bell-icon:before {
  content: '\f0f3';
}

.silenced-notification-icon:before {
  content: '\f1f6';
  color: var(--blocked-color);
}

.globe-icon:before {
  content: '\f0ac';
}

.phone-icon:before {
  content: '\f095';
}

.home-icon:before {
  content: '\f015';
}

.slider-icon:before {
  content: '\f1de';
}

.avatar-upload-icon:before {
  content: '\f302';
}

.folder-icon:before {
  content: '\f07c';
}

.domain-icon:before {
  content: '\f02e';
}

.minus-icon:after {
  content: '\f068';
}

.priority-icon:before {
  content: '\f12a';
  color: var(--high-rating-color);
}

.secondary-icon:before {
  content: '\f005';
  color: var(--med-rating-color);
}

.tertiary-icon:before {
  content: '\f063';
  color: var(--info-rating-color);
}

.scope-warning-icon:after {
  content: '\f071';
  color: var(--warning-color);
}

.scope-block-icon:after {
  content: '\f05e';
  color: var(--blocked-color);
}

.warning-icon:before {
  content: '\f071';
  color: var(--warning-color);
}

.planning-icon:before {
  content: '\f546';
}

.burn-icon:before {
  content: '\f06d';
  color: var(--warning-color);
}

.check-icon:before {
  content: '\f00c';
}

.clock-icon:before {
  content: '\f017';
}

.cross-icon:before {
  content: '\f00d';
}

.tz-icon:before {
  content: '\f57d';
}

.email-icon:before {
  content: '\f1fa';
}

.info-icon:before {
  content: '\f129';
}

.info-circle-icon:before {
  content: '\f05a';
  font-size: 1em;
}

.sleep-icon:before {
  content: '\f236';
}

.key-icon:before {
  content: '\f084';
}

.sync-icon:before {
  content: '\f021';
}

.aws-icon:before {
  content: '\f375';
  font-family: 'Font Awesome 5 Brands';
}

.twitter-icon:before {
  content: '\f099';
  font-family: 'Font Awesome 5 Brands';
}

.do-icon:before {
  content: '\f391';
  font-family: 'Font Awesome 5 Brands';
}

.laptop-icon:before {
  content: '\f109';
}

.slack-icon:before {
  content: '\f198';
  font-family: 'Font Awesome 5 Brands';
}

.github-icon:before {
  content: '\f113';
  font-family: 'Font Awesome 5 Brands';
}

.hash-icon:before {
  content: '\f292';
}

.notification-icon:before {
  content: '\f0f3';
}

.vt-icon:before {
  content: '\f1a0';
  font-family: 'Font Awesome 5 Brands';
}

.upload-icon:before {
  content: '\f574';
}

.guidance-icon:before {
  content: '\f277';
}

.view-icon:before {
  content: '\f06e';
}

.download-icon:before {
  content: '\f56d';
}

.back-arrow-icon:before {
  content: '\f100';
}

.skull-icon:before {
  content: '\f54c';
  color: var(--blocked-color);
}

.block-icon:before {
  content: '\f05e';
  color: var(--blocked-color);
}

.lock-icon:before {
  content: '\f023';
}

.unlock-icon:before {
  content: '\f3c1';
}

.checkout-icon:before {
  content: '\f073';
}

.power-icon:before {
  content: '\f011';
}

.history-icon:before {
  content: '\f1da';
}

.archive-icon:before {
  content: '\f187';
}

.clone-icon:before {
  content: '\f24d';
}

.edit-icon:before {
  content: '\f044';
  font-weight: 600;
}

.edit-icon-right:after {
  content: '\f044';
}

.preview-icon:before {
  content: '\f06e';
}

.redo-icon:before {
  content: '\f01e';
}

.dice-icon:before {
  content: '\f522';
  font-size: 1.2em;
}

.add-icon:before {
  content: '\f0fe';
  font-weight: 600;
}

.sub-icon:before {
  content: '\f146';
  font-weight: 400;
}

.user-icon:before {
  content: '\f007';
}

.users-icon:before {
  content: '\f0c0';
}

.user-secret-icon:before {
  content: '\f21b';
}

.user-icon-circle:before {
  content: '\f2bd';
}

.user-icon-plus:before {
  content: '\f234';
}

.user-icon-ninja:before {
  content: '\f504';
}

.user-gear-icon:before {
  content: '\f4fe';
}

.user-role-icon:before {
  content: '\f6cf';
}

.company-icon:before {
  content: '\f1ad';
}

.run-icon:before {
  content: '\f70c';
  color: var(--healthy-color);
}

.pause-icon:before {
  content: '\f28b';
  color: var(--med-rating-color)
}

.done-icon:before {
  content: '\f058';
  color: var(--info-rating-color)
}

.trash-icon:before {
  content: '\f1f8';
  color: var(--blocked-color);
}

.search-icon:before {
  content: '\f002';
}

.finding-icon:before {
  content: '\f5ad';
}

.attach-icon:before {
  content: '\f0c6';
}

.lg-attach-icon:before {
  content: '\f0c6';
  font-size: 20px;
}

.gear-icon:before {
  content: '\f013';
}

.gears-icon:before {
  content: '\f085';
}

.tasks-icon:before {
  content: '\f0ae';
}

.execution-icon:before {
  content: '\f70c';
}

.maintain-icon:before {
  content: '\f552';
}

.admin-icon:before {
  content: '\f7d9';
}

.login-icon:after {
  content: '\f2f6';
}

.logout-icon:after {
  content: '\f2f5';
}

.expand-btn-icon:after {
  content: '\f31e';
}

.expand-icon:before {
  content: '\f31e';
}

.open-icon:before {
  content: '\f101';
  display: inline-block;
  transition: all .5s ease-in-out;
}

.open-icon.open:before {
  --webkit-transform: rotate(90deg);
  transform: translateY(4px) translateX(-5px) rotate(90deg);
  transition: all .5s ease-in-out;
}

.calendar-icon:before {
  content: '\f133';
  font-weight: 400;
}

.import-icon:before {
  content: '\f56f';
}

.exchange-icon:before {
  content: '\f362';
}

.export-icon:before {
  content: '\f019';
}

.docs-icon:before {
  content: '\f02d';
}

.toggle-on-icon:before {
  content: '\f205';
}

.toggle-off-icon:before {
  content: '\f204';
}

.pencil-icon:before {
  content: '\f303';
}

.shield-icon:before {
  content: '\f3ed';
}

.link-icon:before {
  content: '\f0c1';
}

.ext-link-icon:before {
  content: '\f35d';
}

.server-icon:before {
  content: '\f233';
}

.list-icon:before {
  content: '\f0ca';
}

.file-icon:before {
  content: '\f15b';
}

.wireless-icon:before {
  content: '\f1eb';
}

.cloud-icon:before {
  content: '\f0c2';
}

.physical-icon:before {
  content: '\f084';
}

.network-icon:before {
  content: '\f6ff';
}

.mobile-icon:before {
  content: '\f3cd';
}

.host-icon:before {
  content: '\f109';
}

.bug-icon:before {
  content: '\f188';
}

.code-icon:before {
  content: '\f121';
}

.cloud-sync-icon:before {
  content: '\f381';
}

.heartbeat-icon:before {
  content: '\f21e';
}

.grip-icon:before {
  content: '\f7a4';
}

.signature-icon:before {
  content: '\f5b7';
}

.groups-icon:before {
  content: '\f0c0';
}

.access-icon:before {
  content: '\f509';
}

.user-edit-icon:before {
  content: '\f4ff';
}

.comment-icon:before {
  content: '\f27a';
}

.address-icon:before {
  content: '\f6ff';
}

.ol-list-icon:before {
  content: '\f0cb';
}

.help-icon:before {
  content: '\f4c4';
}

.impact-icon:before {
  content: '\f1e2';
}

.writing-icon:before {
  content: '\f5b7';
}

.route-icon:before {
  content: '\f4d7';
}

.plus-icon:before {
  content: '\f067';
  font-weight: 900;
}

.project-icon:before {
  font-family: 'Font Awesome 5 Free';
  content: '\f542';
  display: inline-block;
  padding-right: 10px;
  vertical-align: middle;
  font-weight: 600;
}

.assignment-icon:before {
  font-family: 'Font Awesome 5 Free';
  content: '\f0c0';
  display: inline-block;
  padding-right: 10px;
  vertical-align: middle;
  font-weight: 600;
}

.objective-icon:before {
  font-family: 'Font Awesome 5 Free';
  content: '\f05b';
  display: inline-block;
  padding-right: 10px;
  vertical-align: middle;
  font-weight: 600;
}

.bullseye-icon:before {
  font-family: 'Font Awesome 5 Free';
  content: '\f140';
  display: inline-block;
  padding-right: 10px;
  vertical-align: middle;
  font-weight: 600;
}

.poc-icon:before {
  font-family: 'Font Awesome 5 Free';
  content: '\f2bb';
  display: inline-block;
  padding-right: 10px;
  vertical-align: middle;
  font-weight: 600;
}

.client-icon:before {
  font-family: 'Font Awesome 5 Free';
  content: '\f1ad';
  display: inline-block;
  padding-right: 10px;
  vertical-align: middle;
  font-weight: 600;
}

.word-icon:before {
  content: '\f1c2';
  font-size: 1.2em;
  color: var(--word-color);
}

.word-btn-icon:before {
  content: '\f1c2';
  font-size: 2em;
  color: var(--word-color);
}

.word-btn {
  background-color: #01A6F0;
  padding-top: 0;
  padding-bottom: 0;
}

.word-btn:before {
  content: '\f1c2';
  color: white;
  font-size: 1.5em;
}

.pptx-icon:before {
  content: '\f1c4';
  font-size: 1.2em;
  color: var(--pptx-color);
}

.pptx-btn-icon:before {
  content: '\f1c4';
  font-size: 2em;
  color: var(--pptx-color);
}

.pptx-btn {
  background-color: #D04423;
  padding-top: 0;
  padding-bottom: 0;
}

.pptx-btn:before {
  content: '\f1c4';
  color: white;
  font-size: 1.5em;
}

.excel-icon:before {
  content: '\f1c3';
  font-size: 1.2em;
  color: var(--excel-color);
}

.excel-btn-icon:before {
  content: '\f1c3';
  font-size: 2em;
  color: var(--excel-color);
}

.archive-btn-icon:before {
  content: '\f1c6';
  font-size: 2em;
  color: #FFBA01;
}

.json-btn-icon:before {
  content: '\f1c9';
  font-size: 2em;
  color: gray;
}

.jump-btn {
  font-family: 'Font Awesome 5 Free';
  display: inline-block;
  vertical-align: middle;
  font-weight: 600;
  background-color: gray;
  padding-top: 0;
  padding-bottom: 0;
}

.jump-btn:before {
  content: '\f064';
  color: white;
  font-size: 1.5em;
}

.report-spinner:before {
  content: '\f1ce';
  -webkit-animation: fa-spin 2s infinite linear;
  animation: fa-spin 2s infinite linear;
}

/* ---------------------------------------------------
    COLLAPSIBLE SECTION STYLES
----------------------------------------------------- */

.card-header {
  cursor: pointer;
}

.show {
  display: block;
}

.finding-accordion {
  max-width: 100%;
  margin: 10px auto;
  box-shadow: 0 0 1px rgba(0, 0, 0, 0.1);
}

.finding-accordion .card,
.finding-accordion .card:last-child .card-header {
  border: none;
}

.finding-accordion>.card {
  padding: 0;
  border-radius: 5px;
  overflow: hidden;
  background-color: #f1f1f1;
}

.finding-accordion .card td {
  text-align: center;
}

.finding-accordion .card-header {
  border-radius: 5px;
  background-color: var(--accordion-primary-color);
  border: none #f5f5f5;
  border-bottom: 1px solid;
  color: #fff;
  cursor: pointer;
  padding: 10px;
  text-align: left;
  outline: none;
  font-size: 15px;
  position: relative;
}

.finding-accordion .fa-stack {
  font-size: 18px;
}

.finding-accordion span {
  font-size: var(--main-font-size);
}

.finding-accordion .accordion-toggle.btn {
  font-weight: 600;
  color: #fff;
  padding: 0;
}

.finding-accordion .btn-link:hover,
.finding-accordion .btn-link:focus {
  text-decoration: none;
}

.finding-accordion .card-header:hover,
.finding-accordion .card-header[aria-expanded=true] {
  background-color: var(--accordion-expanded-color);
}

.finding-accordion .card-header:after {
  content: '\002B';
  color: #fff;
  font-weight: 600;
  float: right;
  margin-left: 5px;
}

h5 a:after {
  content: '\002B';
  color: #000;
  font-weight: 600;
  float: right;
  margin-top: 4px;
}

h5 a[aria-expanded=true]:after {
  content: '\2212';
}

.finding-accordion .card-header[aria-expanded=true]:after {
  content: '\2212';
}

.task-card {
  height: 100%;
  padding: 1rem;
  font-weight: 300;
  background-color: #fff;
  box-shadow: 0 1px 3px rgba(0, 0, 0, 0.12), 0 1px 2px rgba(0, 0, 0, 0.24);
  transition: all 0.3s cubic-bezier(0.25, 0.8, 0.25, 1);
}

.card-help-text {
  cursor: help;
}

.card-title {
  margin-bottom: 0;
}

.card-project .card-header {
  background-color: var(--neutral-color);
  color: var(--ghost-white);
}

/* ---------------------------------------------------
    FINDING PREVIEW STYLES
----------------------------------------------------- */

.finding-header {
  text-align: left;
  font-weight: 500;
}

.finding-hr {
  margin-left: 0;
}

.finding-content {
  text-align: justify;
}

.finding-content ul,
ol {
  text-align: left;
}

.finding-content code {
  font-size: var(--main-font-size);
  font-family: 'Courier New', Courier, monospace;
  color: var(--main-txt-color);
}

/* ---------------------------------------------------
    NOTE STYLES
----------------------------------------------------- */

.profile-container {
  max-width: 550px;
}

.note-container {
  width: 90%;
  border: 2px solid #dedede;
  background-color: #f1f1f1;
  border-radius: 5px;
  padding: 10px;
  margin: 0 auto;
  text-align: left;
  word-wrap: break-word;
}

.darker {
  border-color: #ccc;
  background-color: #ddd;
}

.note-container::after {
  content: '';
  clear: both;
  display: table;
}

.note-container img {
  float: left;
  max-width: 60px;
  max-height: 60px;
  width: 100%;
  margin-right: 20px;
  border-radius: 10%;
}

.note-container .dropdown {
  float: left;
}

.note-container .dropdown.right {
  float: right;
}

.note-container img.right {
  float: right;
  margin-left: 20px;
  margin-right: 0;
}

.note-container a {
  color: var(--active-link-color);
  text-decoration: underline;
}

.note-time {
  color: #aaa;
  font-size: .8em;
}

.note-link {
  color: var(--primary-color);
  font-size: .8em;
}

/* ---------------------------------------------------
    NOTIFICATIONS
----------------------------------------------------- */

.badge {
  font-weight: 300;
  margin: 1px;
}

.badge-pill {
  margin-left: 5px;
  font-weight: 300;
}

.severity-badge {
  font-size: 1.2em;
}

.badge-primary {
  background-color: var(--secondary-color);
}

.badge-word {
  color: #fff;
  background-color: var(--word-color);
}

.badge-pptx {
  color: #fff;
  background-color: var(--pptx-color);
}

.badge-healthy {
  color: #fff;
  background-color: var(--healthy-color);
}

.badge-unhealthy {
  color: #fff;
  background-color: var(--blocked-color);
}

/* ---------------------------------------------------
    MEDIAQUERIES
----------------------------------------------------- */

@media (min-width: 1200px) {
  .navbar-expand-custom {
    flex-direction: row;
    flex-wrap: nowrap;
    justify-content: flex-start;
  }

  .navbar-expand-custom .navbar-nav {
    flex-direction: row;
  }

  .navbar-expand-custom .navbar-nav .nav-link {
    padding-right: .5rem;
    padding-left: .5rem;
  }

  .navbar-expand-custom .navbar-collapse {
    display: flex !important;
  }

  .navbar-expand-custom .navbar-toggler {
    display: none;
  }
}

/* ---------------------------------------------------
    DASHBOARD STYLES
----------------------------------------------------- */

*,
*::before,
*::after {
  box-sizing: border-box;
}

.admin {
  --spacing: 1rem;
  display: flex;
  flex-wrap: wrap;
  grid-template-rows: 70px 1fr 70px;
  grid-template-columns: 250px 1fr;
  grid-template-areas: 'header header' 'nav    main' 'footer footer';
}

.admin__main {
  flex: 1;
  grid-area: main;
  overflow-y: auto;
  overflow-x: hidden;
  -webkit-overflow-scrolling: touch;
}

@media screen and (min-width: 48rem) {
  .admin {
    --spacing: 2rem;
  }
}

.dashboard {
  --column-count: 2;
  flex-wrap: wrap;
  margin: 0 calc(var(--spacing) * -0.5);
  display: grid;
  grid-template-columns: repeat(var(--column-count), 1fr);
  grid-gap: var(--spacing);
}

.dashboard-header {
  font-family: 'Kalam', 'Font Awesome 5 Free', 'Trebuchet MS', 'Lucida Sans Unicode', 'Lucida Grande', 'Lucida Sans', Arial, sans-serif;
  font-size: 2em;
  color: var(--primary-color)
}

.dashboard__item {
  flex: 1 1 50%;
  grid-column-end: span 2;
  padding: calc(var(--spacing) / 2);
}

.dashboard__item--full {
  flex-basis: 100%;
  grid-column: 1 / -1;
}

.dashboard__item--col {
  flex-basis: calc(100% / var(--column-count));
  grid-column-end: span 1;
}

.dragging {
  border: 2px dashed var(--primary-color);
}

.dragging.custom-file-label::after {
  border-left: 1px solid #ced4da;
  content: 'Drop';
}

@media screen and (min-width: 48rem) {
  .dashboard {
    --column-count: 4;
  }
}

@supports (display: grid) {
  .dashboard {
    margin: 0;
  }

  .dashboard__item {
    padding: 0;
  }
}

img {
  max-width: 100%;
  height: auto;
}

.dashboard__item>.card {
  height: 100%;
  padding: 1rem;
  font-weight: 300;
  background-color: #fff;
  box-shadow: 0 1px 3px rgba(0, 0, 0, 0.12), 0 1px 2px rgba(0, 0, 0, 0.24);
  transition: all 0.3s cubic-bezier(0.25, 0.8, 0.25, 1);
}

.dashboard__item>.card td {
  border-bottom: 0;
  text-align: left;
}

/* ---------------------------------------------------
    TOAST MESSAGE STYLES
----------------------------------------------------- */

.toast {
  max-width: none;
}

#toast-container>div {
  opacity: .9;
}

#toast-container>.toast {
  background-image: none !important;
  overflow: auto;
  max-height: calc(95vh);
}

#toast-container>.toast:before {
  position: fixed;
  font-family: 'Font Awesome 5 Free';
  font-size: 24px;
  line-height: 18px;
  float: left;
  color: #FFF;
  padding-right: 0.5em;
  margin: auto 0.5em auto -1.5em;
}

#toast-container>.toast-success:before {
  content: '\f00c';
  font-weight: 600;
  color: #2a562a;
}

#toast-container>.toast-success,
.toast-close-button {
  background: #d5e8d7;
  color: #2a562a;
}

#toast-container>.toast-warning:before {
  content: '\f071';
  font-weight: 600;
  color: #806620;
}

#toast-container>.toast-warning,
.toast-close-button {
  background: #fbf2d0;
  color: #806620;
}

#toast-container>.toast-error:before {
  content: '\f06a';
  font-weight: 600;
  color: #692326;
}

#toast-container>.toast-error,
.toast-close-button {
  background: #f3d8da;
  color: #692326;
}

#toast-container>.toast-info:before {
  content: '\f129';
  font-weight: 600;
  color: #51768F;
}

#toast-container>.toast-info,
.toast-close-button {
  background: #D9EDF6;
  color: #51768F;
}

/* ---------------------------------------------------
    TASK LIST STYLES
----------------------------------------------------- */

.objective-badge {
  cursor: pointer;
  font-size: var(--main-font-size);
  display: inline-block;
  width: 125px;
  z-index: 100;
}

.objective-status {
  padding-left: 20px;
}

.objective-description,
.objective-description p {
  margin-top: 0;
  margin-bottom: 0;
}

.todo-nav {
  margin-top: 10px;
}

.todo-list {
  margin: 10px 0;
}

.todo-list .form-control {
  font-size: .85em;
}

.todo-list .todo-item {
  padding: 15px;
  margin: 5px 0;
  border-radius: 5px;
  background: #f7f7f7;
}

.todo-list.only-active .todo-item.complete {
  display: none !important;
}

.todo-list.only-complete .todo-item:not(.complete) {
  display: none !important;
}

.todo-list .todo-item.complete div.task-description {
  text-decoration: line-through;
  color: var(--main-txt-color);
  font-style: italic;
  font-weight: normal;
  font-size: .85em;
  text-align: left;
  padding-left: 27px;
  display: flex;
  justify-content: center;
  align-content: center;
  flex-direction: column;
}

.remove-todo-item {
  color: #ccc;
  vertical-align: middle;
}

.remove-todo-item:hover {
  color: #5f5f5f;
}

.todo-item:hover .remove-todo-item {
  visibility: visible;
}

div.checker span {
  display: -moz-inline-box;
  display: inline-block;
  transform: scale(1);
  text-align: center;
  background-position: 0 -260px;
}

div.checker input,
div.checker span {
  width: 15px;
  height: 15px;
}

div.button,
div.button *,
div.checker,
div.checker *,
div.radio,
div.radio *,
div.selector,
div.selector *,
div.uploader,
div.uploader * {
  margin: 0;
  padding: 0;
}

div.button,
div.checker,
div.radio,
div.selector,
div.uploader {
  display: -moz-inline-box;
  display: inline-block;
  transform: scale(1);
  vertical-align: middle;
}

.task-container .card {
  padding: 0;
  border: initial;
  background: #fff;
  border-radius: calc(.15rem - 1px);
  box-shadow: 0 1px 15px rgba(0, 0, 0, 0.04), 0 1px 6px rgba(0, 0, 0, 0.04);
}

li[role="presentation"].active a {
  color: var(--active-link-color);
}

.task-deadline {
  text-align: center;
  font-weight: 600;
  font-size: .85em;
}

.objective-deadline {
  color: var(--primary-color);
  font-weight: 600;
}

.task-future {
  color: var(--primary-color);
}

.task-due-soon {
  color: var(--warning-color);
}

.task-imminent {
  color: var(--blocked-color);
}

.task-header {
  text-align: left;
}

.edit-todo-input {
  resize: none !important;
  box-sizing: border-box;
  max-height: 150px;
  /* optional, but recommended */
  min-height: 2.25rem;
  overflow-x: hidden;
  /* for Firefox (issue #5) */
}

.progress {
  position: relative;
  background-color: var(--neutral-color);
}

.todo-progressbar {
  background-color: var(--primary-color);
}

.todo-progressbar-title {
  position: absolute;
  text-align: center;
  line-height: 20px;
  /* line-height should be equal to bar height */
  overflow: hidden;
  color: #fff;
  right: 0;
  left: 0;
  top: 0;
}

.expandme:before {
  font-family: 'Font Awesome 5 Free';
  content: '\f101';
  font-weight: 900;
  font-size: 1.5em;
  cursor: pointer;
}

tr.accordion-row.open td:first-child+td+td {
  transform: rotate(90deg);
}

.accordion {
  display: none;
}

.accordion-content {
  display: none;
}

.accordion-row.complete {
  opacity: 0.5;
  text-decoration: line-through;
}

th.priority-header {
  background-color: var(--secondary-table-header-color);
  text-align: justify;
  padding-top: 10px;
  padding-bottom: 10px;
  border-bottom: none;
  padding-left: 18px;
  pointer-events: none;
  opacity: 0.75;
  color: #fff;
}

tr.priority-row-placeholder>td {
  font-style: italic;
  border-bottom: none;
  opacity: 0.5;
}

th.priority-header.primary {
  background-color: var(--high-rating-color);
}

th.priority-header.primary:before {
  content: '\f12a';
}

th.priority-header.secondary {
  background-color: var(--med-rating-color);
}

th.priority-header.secondary:before {
  content: '\f005';
}

th.priority-header.tertiary {
  background-color: var(--low-rating-color);
}

th.priority-header.tertiary:before {
  content: '\f063';
}

.js-connection-status {
  font-weight: 900;
  color: var(--burned-color);
}

.js-connection-status.connected {
  color: var(--healthy-color);
}

/* ---------------------------------------------------
    INPUT STYLES
----------------------------------------------------- */

.switch {
  position: relative;
  display: inline-block;
  width: 47px;
  height: 20px;
}

.switch input {
  opacity: 0;
  width: 0;
  height: 0;
}

.slider {
  position: absolute;
  cursor: pointer;
  top: 0;
  left: 0;
  right: 0;
  bottom: 0;
  background-color: #ccc;
  -webkit-transition: .4s;
  transition: .4s;
}

.slider:before {
  position: absolute;
  content: "";
  height: 13px;
  width: 13px;
  left: 4px;
  bottom: 4px;
  background-color: white;
  -webkit-transition: .4s;
  transition: .4s;
}

input:checked+.slider {
  background-color: var(--primary-color);
}

input:focus+.slider {
  box-shadow: 0 0 1px var(--primary-color);
}

input:checked+.slider:before {
  --webkit-transform: translateX(26px);
  --ms-transform: translateX(26px);
  transform: translateX(26px);
}

/* Rounded sliders */
.slider.round {
  border-radius: 34px;
}

.slider.round:before {
  border-radius: 50%;
}

.hide-expired-slider::after {
  position: absolute;
  right: -105px;

  content: "Hide Expired";
}

.custom-control-input:focus~.custom-control-label::before {
  border-color: var(--secondary-color);
  box-shadow: 0 0 0 0.2rem var(--primary-color) !important;
}

.custom-control-input:checked~.custom-control-label::before {
  border-color: var(--secondary-color) !important;
  background-color: var(--primary-color) !important;
}

.custom-control-input:active~.custom-control-label::before {
  border-color: var(--secondary-color) !important;
  background-color: var(--primary-color) !important;
}

.custom-control-input:focus:not(:checked)~.custom-control-label::before {
  border-color: var(--secondary-color) !important;
}

.custom-control-input-green:not(:disabled):active~.custom-control-label::before {
  border-color: var(--secondary-color) !important;
  background-color: var(--primary-color) !important;
}

/* ---------------------------------------------------
    POSITIONING STYLES
----------------------------------------------------- */

.start-0 {
  left: 0 !important;
}

.end-0 {
  right: 0 !important;
}

/* ---------------------------------------------------
    TEXT CALLOUT STYLES
----------------------------------------------------- */

.slanted-highlight {
  position: relative;
}

.slanted-highlight::before {
  /* Highlight color */
  background-color: var(--primary-color);

  content: "";
  position: absolute;
  width: calc(100% + 10px);
  height: 80%;
  left: -5px;
  bottom: 0;
  z-index: -1;
  transform: rotate(-4deg);
  opacity: 0.3;
}

/* ---------------------------------------------------
    STATUS LIGHTS
----------------------------------------------------- */

/* Based on https://codepen.io/fskirschbaum/pen/MYJNaj */

.led-red {
  position: absolute;
  right: 30px;
  top: 30px;
  width: 24px;
  height: 24px;
  background-color: #F00;
  border-radius: 50%;
  box-shadow: rgba(0, 0, 0, 0.2) 0 -1px 7px 1px, inset #441313 0 -1px 9px, rgba(255, 0, 0, 0.5) 0 2px 12px;
  -webkit-animation: blinkRed 0.5s infinite;
  -moz-animation: blinkRed 0.5s infinite;
  --ms-animation: blinkRed 0.5s infinite;
  -o-animation: blinkRed 0.5s infinite;
  animation: blinkRed 0.5s infinite;
}

@-webkit-keyframes blinkRed {
  from {
    background-color: #F00;
  }

  50% {
    background-color: #A00;
    box-shadow: rgba(0, 0, 0, 0.2) 0 -1px 7px 1px, inset #441313 0 -1px 9px, rgba(255, 0, 0, 0.5) 0 2px 0;
  }

  to {
    background-color: #F00;
  }
}

@-moz-keyframes blinkRed {
  from {
    background-color: #F00;
  }

  50% {
    background-color: #A00;
    box-shadow: rgba(0, 0, 0, 0.2) 0 -1px 7px 1px, inset #441313 0 -1px 9px, rgba(255, 0, 0, 0.5) 0 2px 0;
  }

  to {
    background-color: #F00;
  }
}

@-ms-keyframes blinkRed {
  from {
    background-color: #F00;
  }

  50% {
    background-color: #A00;
    box-shadow: rgba(0, 0, 0, 0.2) 0 -1px 7px 1px, inset #441313 0 -1px 9px, rgba(255, 0, 0, 0.5) 0 2px 0;
  }

  to {
    background-color: #F00;
  }
}

@-o-keyframes blinkRed {
  from {
    background-color: #F00;
  }

  50% {
    background-color: #A00;
    box-shadow: rgba(0, 0, 0, 0.2) 0 -1px 7px 1px, inset #441313 0 -1px 9px, rgba(255, 0, 0, 0.5) 0 2px 0;
  }

  to {
    background-color: #F00;
  }
}

@keyframes blinkRed {
  from {
    background-color: #F00;
  }

  50% {
    background-color: #A00;
    box-shadow: rgba(0, 0, 0, 0.2) 0 -1px 7px 1px, inset #441313 0 -1px 9px, rgba(255, 0, 0, 0.5) 0 2px 0;
  }

  to {
    background-color: #F00;
  }
}

.led-green {
  position: absolute;
  right: 30px;
  top: 30px;
  width: 24px;
  height: 24px;
  background-color: var(--healthy-color);
  border-radius: 50%;
  box-shadow: rgba(0, 0, 0, 0.2) 0 -1px 7px 1px, inset #304701 0 -1px 9px, var(--button-primary-color) 0 2px 12px;
}

/* ---------------------------------------------------
    SOCIAL ACCOUNT BUTTONS
----------------------------------------------------- */

.socialaccount_providers {
  padding: 0px;
}

/* ---------------------------------------------------
    JQUERY AUTOCOMPLETE STYLES
----------------------------------------------------- */

.ui-menu {
  list-style: none;
}

.ui-autocomplete {
  position: absolute;
  top: 100%;
  left: 0;
  z-index: 1000;
  float: left;
  display: none;
  min-width: 160px;
  padding: 4px 0;
  margin: 0 0 10px 25px;
  list-style: none;
  background-color: #ffffff;
  border-color: #ccc;
  border-color: rgba(0, 0, 0, 0.2);
  border-style: solid;
  border-width: 1px;
  -webkit-border-radius: 5px;
  -moz-border-radius: 5px;
  border-radius: 5px;
  -webkit-box-shadow: 0 5px 10px rgba(0, 0, 0, 0.2);
  -moz-box-shadow: 0 5px 10px rgba(0, 0, 0, 0.2);
  box-shadow: 0 5px 10px rgba(0, 0, 0, 0.2);
  -webkit-background-clip: padding-box;
  -moz-background-clip: padding;
  background-clip: padding-box;
  *border-right-width: 2px;
  *border-bottom-width: 2px;
  max-height: 50vh;
  overflow-y: auto;
  scrollbar-color: var(--primary-color) var(--main-bg-color);
}

.ui-menu-item {
  padding-left: .2em;
  padding-right: .2em;
  cursor: pointer;
}

.ui-menu-item>a.ui-corner-all {
  display: block;
  padding: 3px 15px;
  clear: both;
  font-weight: normal;
  line-height: 18px;
  color: #555555;
  white-space: nowrap;
  text-decoration: none;
}

.ui-state-hover,
.ui-state-active {
  color: #ffffff;
  text-decoration: none;
  background-color: var(--primary-color);
  border-radius: .2em;
  -webkit-border-radius: .15em;
  -moz-border-radius: .15em;
}

textarea:focus,
input[type="text"]:focus,
input[type="password"]:focus,
input[type="datetime"]:focus,
input[type="datetime-local"]:focus,
input[type="date"]:focus,
input[type="month"]:focus,
input[type="time"]:focus,
input[type="week"]:focus,
input[type="number"]:focus,
input[type="email"]:focus,
input[type="url"]:focus,
input[type="search"]:focus,
input[type="tel"]:focus,
input[type="color"]:focus,
.uneditable-input:focus {
  border-color: var(--primary-color);
  box-shadow: 0 1px 1px rgba(0, 0, 0, 0.075) inset, 0 0 8px rgba(126, 239, 104, 0.6);
  outline: 0 none;
}<|MERGE_RESOLUTION|>--- conflicted
+++ resolved
@@ -729,20 +729,12 @@
   padding: 10px;
 }
 
-<<<<<<< HEAD
 #sidebar ul li a,
 #sidebar ul li button {
-  padding-top: 10px;
-  padding-bottom: 10px;
-  padding-left: 30px;
-  font-size: 1.1em;
-=======
-#sidebar ul li a {
   padding-top: 5px;
   padding-bottom: 5px;
   padding-left: 40px;
   font-size: 1em;
->>>>>>> a9cdd29f
   display: block;
   text-align: left;
   border: none;
